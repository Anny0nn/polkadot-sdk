--- conflicted
+++ resolved
@@ -47,14 +47,9 @@
   tags:
     - benchmark
   script:
-<<<<<<< HEAD
     - ./artifacts/polkadot-parachain benchmark pallet --chain $RUNTIME_CHAIN --pallet "*" --extrinsic "*" --steps 2 --repeat 1 --sanity-weight-check ignore
-short-benchmark-asset-hub-polkadot:
-=======
-    - ./artifacts/polkadot-parachain benchmark pallet --chain $RUNTIME_CHAIN --pallet "*" --extrinsic "*" --steps 2 --repeat 1
 
 short-benchmark-asset-hub-rococo:
->>>>>>> 53f615de
   <<: *short-bench-cumulus
   variables:
     RUNTIME_CHAIN: asset-hub-rococo-dev
