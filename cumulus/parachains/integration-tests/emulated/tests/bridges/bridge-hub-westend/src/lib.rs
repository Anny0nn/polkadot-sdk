--- conflicted
+++ resolved
@@ -19,14 +19,10 @@
 // Polkadot
 pub use xcm::{
 	prelude::{AccountId32 as AccountId32Junction, *},
-<<<<<<< HEAD
-	v4::{Error, NetworkId::Rococo as RococoId},
-=======
-	v3::{
+	v4::{
 		Error,
 		NetworkId::{Rococo as RococoId, Westend as WestendId},
 	},
->>>>>>> 20723ea8
 };
 
 // Bridges
