--- conflicted
+++ resolved
@@ -136,111 +136,14 @@
 		ASSET_MIN_BALANCE * 1_000_000,
 	);
 
-<<<<<<< HEAD
-	let foreign_asset1_at_asset_hub_rococo = Box::new(Location::new(
-		1,
-		[
-			Parachain(PenpalA::para_id().into()),
-			PalletInstance(ASSETS_PALLET_ID),
-			GeneralIndex(ASSET_ID.into()),
-		],
-	));
-
-	let assets_para_destination: VersionedLocation =
-		Location::new(1, [Parachain(AssetHubRococo::para_id().into())]).into();
-
-	let penpal_location = Location::new(1, [Parachain(PenpalA::para_id().into())]);
-
-	// 1. Create asset on penpal:
-	PenpalA::execute_with(|| {
-		assert_ok!(<PenpalA as PenpalAPallet>::Assets::create(
-			<PenpalA as Chain>::RuntimeOrigin::signed(PenpalASender::get()),
-			ASSET_ID.into(),
-			PenpalASender::get().into(),
-			1000,
-		));
-
-		assert!(<PenpalA as PenpalAPallet>::Assets::asset_exists(ASSET_ID));
-	});
-
-	// 2. Create foreign asset on asset_hub_rococo:
-
-	let require_weight_at_most = Weight::from_parts(1_100_000_000_000, 30_000);
-	let origin_kind = OriginKind::Xcm;
-	let sov_penpal_on_asset_hub_rococo = AssetHubRococo::sovereign_account_id_of(penpal_location);
-
-=======
 	let penpal_as_seen_by_ah = AssetHubRococo::sibling_location_of(PenpalA::para_id());
 	let sov_penpal_on_ahr = AssetHubRococo::sovereign_account_id_of(penpal_as_seen_by_ah);
->>>>>>> be500fc2
 	AssetHubRococo::fund_accounts(vec![
 		(AssetHubRococoSender::get().into(), 5_000_000 * ROCOCO_ED), /* An account to swap dot
 		                                                              * for something else. */
 	]);
 
-<<<<<<< HEAD
-	let sov_penpal_on_asset_hub_rococo_as_location: Location = Location::new(
-		0,
-		[AccountId32Junction { network: None, id: sov_penpal_on_asset_hub_rococo.clone().into() }],
-	);
-
-	let call_foreign_assets_create =
-		<AssetHubRococo as Chain>::RuntimeCall::ForeignAssets(pallet_assets::Call::<
-			<AssetHubRococo as Chain>::Runtime,
-			Instance2,
-		>::create {
-			id: *foreign_asset1_at_asset_hub_rococo.clone(),
-			min_balance: 1000,
-			admin: sov_penpal_on_asset_hub_rococo.clone().into(),
-		})
-		.encode()
-		.into();
-
-	let buy_execution_fee_amount = parachains_common::rococo::fee::WeightToFee::weight_to_fee(
-		&Weight::from_parts(10_100_000_000_000, 300_000),
-	);
-	let buy_execution_fee =
-		Asset { id: AssetId(Location::new(1, Here)), fun: Fungible(buy_execution_fee_amount) };
-
-	let xcm = VersionedXcm::from(Xcm(vec![
-		WithdrawAsset { 0: vec![buy_execution_fee.clone()].into() },
-		BuyExecution { fees: buy_execution_fee.clone(), weight_limit: Unlimited },
-		Transact { require_weight_at_most, origin_kind, call: call_foreign_assets_create },
-		RefundSurplus,
-		DepositAsset {
-			assets: All.into(),
-			beneficiary: sov_penpal_on_asset_hub_rococo_as_location,
-		},
-	]));
-
-	// Send XCM message from penpal => asset_hub_rococo
-	let sudo_penpal_origin = <PenpalA as Chain>::RuntimeOrigin::root();
-	PenpalA::execute_with(|| {
-		assert_ok!(<PenpalA as PenpalAPallet>::PolkadotXcm::send(
-			sudo_penpal_origin.clone(),
-			bx!(assets_para_destination.clone()),
-			bx!(xcm),
-		));
-
-		type RuntimeEvent = <PenpalA as Chain>::RuntimeEvent;
-
-		assert_expected_events!(
-			PenpalA,
-			vec![
-				RuntimeEvent::PolkadotXcm(pallet_xcm::Event::Sent { .. }) => {},
-			]
-		);
-	});
-
-	// Receive XCM message in Assets Parachain
 	AssetHubRococo::execute_with(|| {
-		assert!(<AssetHubRococo as AssetHubRococoPallet>::ForeignAssets::asset_exists(
-			*foreign_asset1_at_asset_hub_rococo.clone()
-		));
-
-=======
-	AssetHubRococo::execute_with(|| {
->>>>>>> be500fc2
 		// 3: Mint foreign asset on asset_hub_rococo:
 		//
 		// (While it might be nice to use batch,
@@ -249,17 +152,9 @@
 		type RuntimeEvent = <AssetHubRococo as Chain>::RuntimeEvent;
 		// 3. Mint foreign asset (in reality this should be a teleport or some such)
 		assert_ok!(<AssetHubRococo as AssetHubRococoPallet>::ForeignAssets::mint(
-<<<<<<< HEAD
-			<AssetHubRococo as Chain>::RuntimeOrigin::signed(
-				sov_penpal_on_asset_hub_rococo.clone().into()
-			),
-			*foreign_asset1_at_asset_hub_rococo.clone(),
-			sov_penpal_on_asset_hub_rococo.clone().into(),
-=======
 			<AssetHubRococo as Chain>::RuntimeOrigin::signed(sov_penpal_on_ahr.clone().into()),
 			foreign_asset_at_asset_hub_rococo,
 			sov_penpal_on_ahr.clone().into(),
->>>>>>> be500fc2
 			3_000_000_000_000,
 		));
 
