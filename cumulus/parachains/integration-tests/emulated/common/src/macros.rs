// Copyright (C) Parity Technologies (UK) Ltd.
// SPDX-License-Identifier: Apache-2.0

// Licensed under the Apache License, Version 2.0 (the "License");
// you may not use this file except in compliance with the License.
// You may obtain a copy of the License at
//
// 	http://www.apache.org/licenses/LICENSE-2.0
//
// Unless required by applicable law or agreed to in writing, software
// distributed under the License is distributed on an "AS IS" BASIS,
// WITHOUT WARRANTIES OR CONDITIONS OF ANY KIND, either express or implied.
// See the License for the specific language governing permissions and
// limitations under the License.

pub use paste;

// Substrate
pub use pallet_balances;
pub use pallet_message_queue;
pub use pallet_xcm;

// Polkadot
pub use xcm::prelude::{AccountId32, WeightLimit};

// Cumulus
pub use asset_test_utils;
pub use cumulus_pallet_xcmp_queue;
pub use xcm_emulator::Chain;

#[macro_export]
macro_rules! test_parachain_is_trusted_teleporter {
	( $sender_para:ty, $sender_xcm_config:ty, vec![$( $receiver_para:ty ),+], ($assets:expr, $amount:expr) ) => {
		$crate::macros::paste::paste! {
			// init Origin variables
			let sender = [<$sender_para Sender>]::get();
			let mut para_sender_balance_before =
				<$sender_para as $crate::macros::Chain>::account_data_of(sender.clone()).free;
			let origin = <$sender_para as $crate::macros::Chain>::RuntimeOrigin::signed(sender.clone());
			let fee_asset_item = 0;
			let weight_limit = $crate::macros::WeightLimit::Unlimited;

			$(
				{
					// init Destination variables
					let receiver = [<$receiver_para Receiver>]::get();
					let para_receiver_balance_before =
						<$receiver_para as $crate::macros::Chain>::account_data_of(receiver.clone()).free;
					let para_destination =
						<$sender_para>::sibling_location_of(<$receiver_para>::para_id());
<<<<<<< HEAD
					let beneficiary: Location =
						$crate::AccountId32 { network: None, id: receiver.clone().into() }.into();
=======
					let beneficiary: MultiLocation =
						$crate::macros::AccountId32 { network: None, id: receiver.clone().into() }.into();
>>>>>>> 48ea86f0

					// Send XCM message from Origin Parachain
					// We are only testing the limited teleport version, which should be ok since success will
					// depend only on a proper `XcmConfig` at destination.
					<$sender_para>::execute_with(|| {
						assert_ok!(<$sender_para as [<$sender_para Pallet>]>::PolkadotXcm::limited_teleport_assets(
							origin.clone(),
							bx!(para_destination.clone().into()),
							bx!(beneficiary.clone().into()),
							bx!($assets.clone().into()),
							fee_asset_item,
							weight_limit.clone(),
						));

						type RuntimeEvent = <$sender_para as $crate::macros::Chain>::RuntimeEvent;

						assert_expected_events!(
							$sender_para,
							vec![
								RuntimeEvent::PolkadotXcm(
									$crate::macros::pallet_xcm::Event::Attempted { outcome: Outcome::Complete { .. } }
								) => {},
								RuntimeEvent::XcmpQueue(
									$crate::macros::cumulus_pallet_xcmp_queue::Event::XcmpMessageSent { .. }
								) => {},
								RuntimeEvent::Balances(
									$crate::macros::pallet_balances::Event::Withdraw { who: sender, amount }
								) => {},
							]
						);
					});

					// Receive XCM message in Destination Parachain
					<$receiver_para>::execute_with(|| {
						type RuntimeEvent = <$receiver_para as $crate::macros::Chain>::RuntimeEvent;

						assert_expected_events!(
							$receiver_para,
							vec![
								RuntimeEvent::Balances(
									$crate::macros::pallet_balances::Event::Deposit { who: receiver, .. }
								) => {},
								RuntimeEvent::MessageQueue(
									$crate::macros::pallet_message_queue::Event::Processed { success: true, .. }
								) => {},
							]
						);
					});

					// Check if balances are updated accordingly in Origin and Destination Parachains
					let para_sender_balance_after =
						<$sender_para as $crate::macros::Chain>::account_data_of(sender.clone()).free;
					let para_receiver_balance_after =
						<$receiver_para as $crate::macros::Chain>::account_data_of(receiver.clone()).free;
					let delivery_fees = <$sender_para>::execute_with(|| {
						$crate::macros::asset_test_utils::xcm_helpers::transfer_assets_delivery_fees::<
							<$sender_xcm_config as xcm_executor::Config>::XcmSender,
						>($assets.clone(), fee_asset_item, weight_limit.clone(), beneficiary, para_destination)
					});

					assert_eq!(para_sender_balance_before - $amount - delivery_fees, para_sender_balance_after);
					assert!(para_receiver_balance_after > para_receiver_balance_before);

					// Update sender balance
					para_sender_balance_before = <$sender_para as $crate::macros::Chain>::account_data_of(sender.clone()).free;
				}
			)+
		}
	};
}<|MERGE_RESOLUTION|>--- conflicted
+++ resolved
@@ -48,13 +48,8 @@
 						<$receiver_para as $crate::macros::Chain>::account_data_of(receiver.clone()).free;
 					let para_destination =
 						<$sender_para>::sibling_location_of(<$receiver_para>::para_id());
-<<<<<<< HEAD
 					let beneficiary: Location =
-						$crate::AccountId32 { network: None, id: receiver.clone().into() }.into();
-=======
-					let beneficiary: MultiLocation =
 						$crate::macros::AccountId32 { network: None, id: receiver.clone().into() }.into();
->>>>>>> 48ea86f0
 
 					// Send XCM message from Origin Parachain
 					// We are only testing the limited teleport version, which should be ok since success will
