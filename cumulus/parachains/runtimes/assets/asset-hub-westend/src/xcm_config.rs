--- conflicted
+++ resolved
@@ -278,7 +278,6 @@
 	}
 }
 
-<<<<<<< HEAD
 /// A call filter for the XCM Transact instruction. This is a temporary measure until we properly
 /// account for proof size weights.
 ///
@@ -502,8 +501,6 @@
 	}
 }
 
-=======
->>>>>>> 9a0049d0
 pub type Barrier = TrailingSetTopicAsId<
 	DenyThenTry<
 		DenyReserveTransferToRelayChain,
