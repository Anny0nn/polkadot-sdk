// Copyright (C) Parity Technologies (UK) Ltd.
// SPDX-License-Identifier: Apache-2.0

// Licensed under the Apache License, Version 2.0 (the "License");
// you may not use this file except in compliance with the License.
// You may obtain a copy of the License at
//
// 	http://www.apache.org/licenses/LICENSE-2.0
//
// Unless required by applicable law or agreed to in writing, software
// distributed under the License is distributed on an "AS IS" BASIS,
// WITHOUT WARRANTIES OR CONDITIONS OF ANY KIND, either express or implied.
// See the License for the specific language governing permissions and
// limitations under the License.

//! # Asset Hub Westend Runtime
//!
//! Testnet for Asset Hub Polkadot.

#![cfg_attr(not(feature = "std"), no_std)]
#![recursion_limit = "256"]

// Make the WASM binary available.
#[cfg(feature = "std")]
include!(concat!(env!("OUT_DIR"), "/wasm_binary.rs"));

mod weights;
pub mod xcm_config;

use crate::xcm_config::{
	LocalAndForeignAssetsMultiLocationMatcher, TrustBackedAssetsPalletLocation,
};
use assets_common::{
	local_and_foreign_assets::{LocalAndForeignAssets, MultiLocationConverter},
	AssetIdForTrustBackedAssetsConvert,
};
use codec::{Decode, Encode, MaxEncodedLen};
use cumulus_pallet_parachain_system::RelayNumberStrictlyIncreases;
use cumulus_primitives_core::{AggregateMessageOrigin, ParaId};
use frame_support::{
	construct_runtime,
	dispatch::DispatchClass,
	genesis_builder_helper::{build_config, create_default_config},
	ord_parameter_types, parameter_types,
	traits::{
		tokens::nonfungibles_v2::Inspect, AsEnsureOriginWithArg, ConstBool, ConstU128, ConstU32,
		ConstU64, ConstU8, Equals, InstanceFilter, TransformOrigin,
	},
	weights::{ConstantMultiplier, Weight},
	BoundedVec, PalletId,
};
use frame_system::{
	limits::{BlockLength, BlockWeights},
	EnsureRoot, EnsureSigned, EnsureSignedBy,
};
use pallet_asset_conversion_tx_payment::AssetConversionAdapter;
use pallet_nfts::{DestroyWitness, PalletFeatures};
use pallet_xcm::EnsureXcm;
pub use parachains_common as common;
use parachains_common::{
	impls::DealWithFees,
	message_queue::*,
	westend::{consensus::*, currency::*, fee::WeightToFee},
	AccountId, AssetIdForTrustBackedAssets, AuraId, Balance, BlockNumber, Hash, Header, Nonce,
	Signature, AVERAGE_ON_INITIALIZE_RATIO, DAYS, HOURS, MAXIMUM_BLOCK_WEIGHT,
	NORMAL_DISPATCH_RATIO, SLOT_DURATION,
};
use sp_api::impl_runtime_apis;
use sp_core::{crypto::KeyTypeId, OpaqueMetadata};
use sp_runtime::{
	create_runtime_str, generic, impl_opaque_keys,
	traits::{
		AccountIdConversion, AccountIdLookup, BlakeTwo256, Block as BlockT, Saturating, Verify,
	},
	transaction_validity::{TransactionSource, TransactionValidity},
	ApplyExtrinsicResult, Perbill, Permill, RuntimeDebug,
};
use sp_std::prelude::*;
#[cfg(feature = "std")]
use sp_version::NativeVersion;
use sp_version::RuntimeVersion;
use xcm::opaque::v3::MultiLocation;
use xcm_config::{
	ForeignAssetsConvertedConcreteId, PoolAssetsConvertedConcreteId,
	TrustBackedAssetsConvertedConcreteId, WestendLocation, XcmOriginToTransactDispatchOrigin,
};

#[cfg(any(feature = "std", test))]
pub use sp_runtime::BuildStorage;

use assets_common::{
	foreign_creators::ForeignCreators, matching::FromSiblingParachain, MultiLocationForAssetId,
};
use polkadot_runtime_common::{BlockHashCount, SlowAdjustingFeeUpdate};
use xcm::latest::prelude::*;

use crate::xcm_config::ForeignCreatorsSovereignAccountOf;
use weights::{BlockExecutionWeight, ExtrinsicBaseWeight, RocksDbWeight};

impl_opaque_keys! {
	pub struct SessionKeys {
		pub aura: Aura,
	}
}

#[sp_version::runtime_version]
pub const VERSION: RuntimeVersion = RuntimeVersion {
	// Note: "westmint" is the legacy name for this chain. It has been renamed to
	// "asset-hub-westend". Many wallets/tools depend on the `spec_name`, so it remains "westmint"
	// for the time being. Wallets/tools should update to treat "asset-hub-westend" equally.
	spec_name: create_runtime_str!("westmint"),
	impl_name: create_runtime_str!("westmint"),
	authoring_version: 1,
	spec_version: 1_003_000,
	impl_version: 0,
	apis: RUNTIME_API_VERSIONS,
	transaction_version: 13,
	state_version: 0,
};

/// The version information used to identify this runtime when compiled natively.
#[cfg(feature = "std")]
pub fn native_version() -> NativeVersion {
	NativeVersion { runtime_version: VERSION, can_author_with: Default::default() }
}

parameter_types! {
	pub const Version: RuntimeVersion = VERSION;
	pub RuntimeBlockLength: BlockLength =
		BlockLength::max_with_normal_ratio(5 * 1024 * 1024, NORMAL_DISPATCH_RATIO);
	pub RuntimeBlockWeights: BlockWeights = BlockWeights::builder()
		.base_block(BlockExecutionWeight::get())
		.for_class(DispatchClass::all(), |weights| {
			weights.base_extrinsic = ExtrinsicBaseWeight::get();
		})
		.for_class(DispatchClass::Normal, |weights| {
			weights.max_total = Some(NORMAL_DISPATCH_RATIO * MAXIMUM_BLOCK_WEIGHT);
		})
		.for_class(DispatchClass::Operational, |weights| {
			weights.max_total = Some(MAXIMUM_BLOCK_WEIGHT);
			// Operational transactions have some extra reserved space, so that they
			// are included even if block reached `MAXIMUM_BLOCK_WEIGHT`.
			weights.reserved = Some(
				MAXIMUM_BLOCK_WEIGHT - NORMAL_DISPATCH_RATIO * MAXIMUM_BLOCK_WEIGHT
			);
		})
		.avg_block_initialization(AVERAGE_ON_INITIALIZE_RATIO)
		.build_or_panic();
	pub const SS58Prefix: u8 = 42;
}

// Configure FRAME pallets to include in runtime.
impl frame_system::Config for Runtime {
	type BaseCallFilter = frame_support::traits::Everything;
	type BlockWeights = RuntimeBlockWeights;
	type BlockLength = RuntimeBlockLength;
	type AccountId = AccountId;
	type RuntimeCall = RuntimeCall;
	type Lookup = AccountIdLookup<AccountId, ()>;
	type Nonce = Nonce;
	type Hash = Hash;
	type Hashing = BlakeTwo256;
	type Block = Block;
	type RuntimeEvent = RuntimeEvent;
	type RuntimeOrigin = RuntimeOrigin;
	type BlockHashCount = BlockHashCount;
	type DbWeight = RocksDbWeight;
	type Version = Version;
	type PalletInfo = PalletInfo;
	type OnNewAccount = ();
	type OnKilledAccount = ();
	type AccountData = pallet_balances::AccountData<Balance>;
	type SystemWeightInfo = weights::frame_system::WeightInfo<Runtime>;
	type SS58Prefix = SS58Prefix;
	type OnSetCode = cumulus_pallet_parachain_system::ParachainSetCode<Self>;
	type MaxConsumers = frame_support::traits::ConstU32<16>;
}

impl pallet_timestamp::Config for Runtime {
	/// A timestamp: milliseconds since the unix epoch.
	type Moment = u64;
	type OnTimestampSet = Aura;
	type MinimumPeriod = ConstU64<{ SLOT_DURATION / 2 }>;
	type WeightInfo = weights::pallet_timestamp::WeightInfo<Runtime>;
}

impl pallet_authorship::Config for Runtime {
	type FindAuthor = pallet_session::FindAccountFromAuthorIndex<Self, Aura>;
	type EventHandler = (CollatorSelection,);
}

parameter_types! {
	pub const ExistentialDeposit: Balance = EXISTENTIAL_DEPOSIT;
}

impl pallet_balances::Config for Runtime {
	type MaxLocks = ConstU32<50>;
	/// The type for recording an account's balance.
	type Balance = Balance;
	/// The ubiquitous event type.
	type RuntimeEvent = RuntimeEvent;
	type DustRemoval = ();
	type ExistentialDeposit = ExistentialDeposit;
	type AccountStore = System;
	type WeightInfo = weights::pallet_balances::WeightInfo<Runtime>;
	type MaxReserves = ConstU32<50>;
	type ReserveIdentifier = [u8; 8];
	type RuntimeHoldReason = RuntimeHoldReason;
	type RuntimeFreezeReason = RuntimeFreezeReason;
	type FreezeIdentifier = ();
	// We allow each account to have holds on it from:
	//   - `NftFractionalization`: 1
	type MaxHolds = ConstU32<1>;
	type MaxFreezes = ConstU32<0>;
}

parameter_types! {
	/// Relay Chain `TransactionByteFee` / 10
	pub const TransactionByteFee: Balance = MILLICENTS;
}

impl pallet_transaction_payment::Config for Runtime {
	type RuntimeEvent = RuntimeEvent;
	type OnChargeTransaction =
		pallet_transaction_payment::CurrencyAdapter<Balances, DealWithFees<Runtime>>;
	type WeightToFee = WeightToFee;
	type LengthToFee = ConstantMultiplier<Balance, TransactionByteFee>;
	type FeeMultiplierUpdate = SlowAdjustingFeeUpdate<Self>;
	type OperationalFeeMultiplier = ConstU8<5>;
}

parameter_types! {
	pub const AssetDeposit: Balance = UNITS / 10; // 1 / 10 WND deposit to create asset
	pub const AssetAccountDeposit: Balance = deposit(1, 16);
	pub const ApprovalDeposit: Balance = EXISTENTIAL_DEPOSIT;
	pub const AssetsStringLimit: u32 = 50;
	/// Key = 32 bytes, Value = 36 bytes (32+1+1+1+1)
	// https://github.com/paritytech/substrate/blob/069917b/frame/assets/src/lib.rs#L257L271
	pub const MetadataDepositBase: Balance = deposit(1, 68);
	pub const MetadataDepositPerByte: Balance = deposit(0, 1);
}

pub type AssetsForceOrigin = EnsureRoot<AccountId>;

// Called "Trust Backed" assets because these are generally registered by some account, and users of
// the asset assume it has some claimed backing. The pallet is called `Assets` in
// `construct_runtime` to avoid breaking changes on storage reads.
pub type TrustBackedAssetsInstance = pallet_assets::Instance1;
type TrustBackedAssetsCall = pallet_assets::Call<Runtime, TrustBackedAssetsInstance>;
impl pallet_assets::Config<TrustBackedAssetsInstance> for Runtime {
	type RuntimeEvent = RuntimeEvent;
	type Balance = Balance;
	type AssetId = AssetIdForTrustBackedAssets;
	type AssetIdParameter = codec::Compact<AssetIdForTrustBackedAssets>;
	type Currency = Balances;
	type CreateOrigin = AsEnsureOriginWithArg<EnsureSigned<AccountId>>;
	type ForceOrigin = AssetsForceOrigin;
	type AssetDeposit = AssetDeposit;
	type MetadataDepositBase = MetadataDepositBase;
	type MetadataDepositPerByte = MetadataDepositPerByte;
	type ApprovalDeposit = ApprovalDeposit;
	type StringLimit = AssetsStringLimit;
	type Freezer = ();
	type Extra = ();
	type WeightInfo = weights::pallet_assets_local::WeightInfo<Runtime>;
	type CallbackHandle = ();
	type AssetAccountDeposit = AssetAccountDeposit;
	type RemoveItemsLimit = ConstU32<1000>;
	#[cfg(feature = "runtime-benchmarks")]
	type BenchmarkHelper = ();
}

parameter_types! {
	pub const AssetConversionPalletId: PalletId = PalletId(*b"py/ascon");
	pub const AllowMultiAssetPools: bool = false;
	// should be non-zero if AllowMultiAssetPools is true, otherwise can be zero
	pub const LiquidityWithdrawalFee: Permill = Permill::from_percent(0);
}

ord_parameter_types! {
	pub const AssetConversionOrigin: sp_runtime::AccountId32 =
		AccountIdConversion::<sp_runtime::AccountId32>::into_account_truncating(&AssetConversionPalletId::get());
}

pub type PoolAssetsInstance = pallet_assets::Instance3;
impl pallet_assets::Config<PoolAssetsInstance> for Runtime {
	type RuntimeEvent = RuntimeEvent;
	type Balance = Balance;
	type RemoveItemsLimit = ConstU32<1000>;
	type AssetId = u32;
	type AssetIdParameter = u32;
	type Currency = Balances;
	type CreateOrigin =
		AsEnsureOriginWithArg<EnsureSignedBy<AssetConversionOrigin, sp_runtime::AccountId32>>;
	type ForceOrigin = AssetsForceOrigin;
	type AssetDeposit = ConstU128<0>;
	type AssetAccountDeposit = ConstU128<0>;
	type MetadataDepositBase = ConstU128<0>;
	type MetadataDepositPerByte = ConstU128<0>;
	type ApprovalDeposit = ConstU128<0>;
	type StringLimit = ConstU32<50>;
	type Freezer = ();
	type Extra = ();
	type WeightInfo = weights::pallet_assets_pool::WeightInfo<Runtime>;
	type CallbackHandle = ();
	#[cfg(feature = "runtime-benchmarks")]
	type BenchmarkHelper = ();
}

impl pallet_asset_conversion::Config for Runtime {
	type RuntimeEvent = RuntimeEvent;
	type Balance = Balance;
	type HigherPrecisionBalance = sp_core::U256;
	type Currency = Balances;
	type AssetBalance = Balance;
	type AssetId = MultiLocation;
	type Assets = LocalAndForeignAssets<
		Assets,
		AssetIdForTrustBackedAssetsConvert<TrustBackedAssetsPalletLocation>,
		ForeignAssets,
	>;
	type PoolAssets = PoolAssets;
	type PoolAssetId = u32;
	type PoolSetupFee = ConstU128<0>; // Asset class deposit fees are sufficient to prevent spam
	type PoolSetupFeeReceiver = AssetConversionOrigin;
	type LiquidityWithdrawalFee = LiquidityWithdrawalFee; // should be non-zero if AllowMultiAssetPools is true, otherwise can be zero.
	type LPFee = ConstU32<3>;
	type PalletId = AssetConversionPalletId;
	type AllowMultiAssetPools = AllowMultiAssetPools;
	type MaxSwapPathLength = ConstU32<4>;
	type MultiAssetId = Box<MultiLocation>;
	type MultiAssetIdConverter =
		MultiLocationConverter<WestendLocation, LocalAndForeignAssetsMultiLocationMatcher>;
	type MintMinLiquidity = ConstU128<100>;
	type WeightInfo = weights::pallet_asset_conversion::WeightInfo<Runtime>;
	#[cfg(feature = "runtime-benchmarks")]
	type BenchmarkHelper =
		crate::xcm_config::BenchmarkMultiLocationConverter<parachain_info::Pallet<Runtime>>;
}

parameter_types! {
	// we just reuse the same deposits
	pub const ForeignAssetsAssetDeposit: Balance = AssetDeposit::get();
	pub const ForeignAssetsAssetAccountDeposit: Balance = AssetAccountDeposit::get();
	pub const ForeignAssetsApprovalDeposit: Balance = ApprovalDeposit::get();
	pub const ForeignAssetsAssetsStringLimit: u32 = AssetsStringLimit::get();
	pub const ForeignAssetsMetadataDepositBase: Balance = MetadataDepositBase::get();
	pub const ForeignAssetsMetadataDepositPerByte: Balance = MetadataDepositPerByte::get();
}

/// Assets managed by some foreign location. Note: we do not declare a `ForeignAssetsCall` type, as
/// this type is used in proxy definitions. We assume that a foreign location would not want to set
/// an individual, local account as a proxy for the issuance of their assets. This issuance should
/// be managed by the foreign location's governance.
pub type ForeignAssetsInstance = pallet_assets::Instance2;
impl pallet_assets::Config<ForeignAssetsInstance> for Runtime {
	type RuntimeEvent = RuntimeEvent;
	type Balance = Balance;
	type AssetId = MultiLocationForAssetId;
	type AssetIdParameter = MultiLocationForAssetId;
	type Currency = Balances;
	type CreateOrigin = ForeignCreators<
		(FromSiblingParachain<parachain_info::Pallet<Runtime>>,),
		ForeignCreatorsSovereignAccountOf,
		AccountId,
	>;
	type ForceOrigin = AssetsForceOrigin;
	type AssetDeposit = ForeignAssetsAssetDeposit;
	type MetadataDepositBase = ForeignAssetsMetadataDepositBase;
	type MetadataDepositPerByte = ForeignAssetsMetadataDepositPerByte;
	type ApprovalDeposit = ForeignAssetsApprovalDeposit;
	type StringLimit = ForeignAssetsAssetsStringLimit;
	type Freezer = ();
	type Extra = ();
	type WeightInfo = weights::pallet_assets_foreign::WeightInfo<Runtime>;
	type CallbackHandle = ();
	type AssetAccountDeposit = ForeignAssetsAssetAccountDeposit;
	type RemoveItemsLimit = frame_support::traits::ConstU32<1000>;
	#[cfg(feature = "runtime-benchmarks")]
	type BenchmarkHelper = xcm_config::XcmBenchmarkHelper;
}

parameter_types! {
	// One storage item; key size is 32; value is size 4+4+16+32 bytes = 56 bytes.
	pub const DepositBase: Balance = deposit(1, 88);
	// Additional storage item size of 32 bytes.
	pub const DepositFactor: Balance = deposit(0, 32);
	pub const MaxSignatories: u32 = 100;
}

impl pallet_multisig::Config for Runtime {
	type RuntimeEvent = RuntimeEvent;
	type RuntimeCall = RuntimeCall;
	type Currency = Balances;
	type DepositBase = DepositBase;
	type DepositFactor = DepositFactor;
	type MaxSignatories = MaxSignatories;
	type WeightInfo = weights::pallet_multisig::WeightInfo<Runtime>;
}

impl pallet_utility::Config for Runtime {
	type RuntimeEvent = RuntimeEvent;
	type RuntimeCall = RuntimeCall;
	type PalletsOrigin = OriginCaller;
	type WeightInfo = weights::pallet_utility::WeightInfo<Runtime>;
}

parameter_types! {
	// One storage item; key size 32, value size 8; .
	pub const ProxyDepositBase: Balance = deposit(1, 40);
	// Additional storage item size of 33 bytes.
	pub const ProxyDepositFactor: Balance = deposit(0, 33);
	pub const MaxProxies: u16 = 32;
	// One storage item; key size 32, value size 16
	pub const AnnouncementDepositBase: Balance = deposit(1, 48);
	pub const AnnouncementDepositFactor: Balance = deposit(0, 66);
	pub const MaxPending: u16 = 32;
}

/// The type used to represent the kinds of proxying allowed.
#[derive(
	Copy,
	Clone,
	Eq,
	PartialEq,
	Ord,
	PartialOrd,
	Encode,
	Decode,
	RuntimeDebug,
	MaxEncodedLen,
	scale_info::TypeInfo,
)]
pub enum ProxyType {
	/// Fully permissioned proxy. Can execute any call on behalf of _proxied_.
	Any,
	/// Can execute any call that does not transfer funds or assets.
	NonTransfer,
	/// Proxy with the ability to reject time-delay proxy announcements.
	CancelProxy,
	/// Assets proxy. Can execute any call from `assets`, **including asset transfers**.
	Assets,
	/// Owner proxy. Can execute calls related to asset ownership.
	AssetOwner,
	/// Asset manager. Can execute calls related to asset management.
	AssetManager,
	/// Collator selection proxy. Can execute calls related to collator selection mechanism.
	Collator,
}
impl Default for ProxyType {
	fn default() -> Self {
		Self::Any
	}
}

impl InstanceFilter<RuntimeCall> for ProxyType {
	fn filter(&self, c: &RuntimeCall) -> bool {
		match self {
			ProxyType::Any => true,
			ProxyType::NonTransfer => !matches!(
				c,
				RuntimeCall::Balances { .. } |
					RuntimeCall::Assets { .. } |
					RuntimeCall::NftFractionalization { .. } |
					RuntimeCall::Nfts { .. } |
					RuntimeCall::Uniques { .. }
			),
			ProxyType::CancelProxy => matches!(
				c,
				RuntimeCall::Proxy(pallet_proxy::Call::reject_announcement { .. }) |
					RuntimeCall::Utility { .. } |
					RuntimeCall::Multisig { .. }
			),
			ProxyType::Assets => {
				matches!(
					c,
					RuntimeCall::Assets { .. } |
						RuntimeCall::Utility { .. } |
						RuntimeCall::Multisig { .. } |
						RuntimeCall::NftFractionalization { .. } |
						RuntimeCall::Nfts { .. } | RuntimeCall::Uniques { .. }
				)
			},
			ProxyType::AssetOwner => matches!(
				c,
				RuntimeCall::Assets(TrustBackedAssetsCall::create { .. }) |
					RuntimeCall::Assets(TrustBackedAssetsCall::start_destroy { .. }) |
					RuntimeCall::Assets(TrustBackedAssetsCall::destroy_accounts { .. }) |
					RuntimeCall::Assets(TrustBackedAssetsCall::destroy_approvals { .. }) |
					RuntimeCall::Assets(TrustBackedAssetsCall::finish_destroy { .. }) |
					RuntimeCall::Assets(TrustBackedAssetsCall::transfer_ownership { .. }) |
					RuntimeCall::Assets(TrustBackedAssetsCall::set_team { .. }) |
					RuntimeCall::Assets(TrustBackedAssetsCall::set_metadata { .. }) |
					RuntimeCall::Assets(TrustBackedAssetsCall::clear_metadata { .. }) |
					RuntimeCall::Assets(TrustBackedAssetsCall::set_min_balance { .. }) |
					RuntimeCall::Nfts(pallet_nfts::Call::create { .. }) |
					RuntimeCall::Nfts(pallet_nfts::Call::destroy { .. }) |
					RuntimeCall::Nfts(pallet_nfts::Call::redeposit { .. }) |
					RuntimeCall::Nfts(pallet_nfts::Call::transfer_ownership { .. }) |
					RuntimeCall::Nfts(pallet_nfts::Call::set_team { .. }) |
					RuntimeCall::Nfts(pallet_nfts::Call::set_collection_max_supply { .. }) |
					RuntimeCall::Nfts(pallet_nfts::Call::lock_collection { .. }) |
					RuntimeCall::Uniques(pallet_uniques::Call::create { .. }) |
					RuntimeCall::Uniques(pallet_uniques::Call::destroy { .. }) |
					RuntimeCall::Uniques(pallet_uniques::Call::transfer_ownership { .. }) |
					RuntimeCall::Uniques(pallet_uniques::Call::set_team { .. }) |
					RuntimeCall::Uniques(pallet_uniques::Call::set_metadata { .. }) |
					RuntimeCall::Uniques(pallet_uniques::Call::set_attribute { .. }) |
					RuntimeCall::Uniques(pallet_uniques::Call::set_collection_metadata { .. }) |
					RuntimeCall::Uniques(pallet_uniques::Call::clear_metadata { .. }) |
					RuntimeCall::Uniques(pallet_uniques::Call::clear_attribute { .. }) |
					RuntimeCall::Uniques(pallet_uniques::Call::clear_collection_metadata { .. }) |
					RuntimeCall::Uniques(pallet_uniques::Call::set_collection_max_supply { .. }) |
					RuntimeCall::Utility { .. } |
					RuntimeCall::Multisig { .. }
			),
			ProxyType::AssetManager => matches!(
				c,
				RuntimeCall::Assets(TrustBackedAssetsCall::mint { .. }) |
					RuntimeCall::Assets(TrustBackedAssetsCall::burn { .. }) |
					RuntimeCall::Assets(TrustBackedAssetsCall::freeze { .. }) |
					RuntimeCall::Assets(TrustBackedAssetsCall::block { .. }) |
					RuntimeCall::Assets(TrustBackedAssetsCall::thaw { .. }) |
					RuntimeCall::Assets(TrustBackedAssetsCall::freeze_asset { .. }) |
					RuntimeCall::Assets(TrustBackedAssetsCall::thaw_asset { .. }) |
					RuntimeCall::Assets(TrustBackedAssetsCall::touch_other { .. }) |
					RuntimeCall::Assets(TrustBackedAssetsCall::refund_other { .. }) |
					RuntimeCall::Nfts(pallet_nfts::Call::force_mint { .. }) |
					RuntimeCall::Nfts(pallet_nfts::Call::update_mint_settings { .. }) |
					RuntimeCall::Nfts(pallet_nfts::Call::mint_pre_signed { .. }) |
					RuntimeCall::Nfts(pallet_nfts::Call::set_attributes_pre_signed { .. }) |
					RuntimeCall::Nfts(pallet_nfts::Call::lock_item_transfer { .. }) |
					RuntimeCall::Nfts(pallet_nfts::Call::unlock_item_transfer { .. }) |
					RuntimeCall::Nfts(pallet_nfts::Call::lock_item_properties { .. }) |
					RuntimeCall::Nfts(pallet_nfts::Call::set_metadata { .. }) |
					RuntimeCall::Nfts(pallet_nfts::Call::clear_metadata { .. }) |
					RuntimeCall::Nfts(pallet_nfts::Call::set_collection_metadata { .. }) |
					RuntimeCall::Nfts(pallet_nfts::Call::clear_collection_metadata { .. }) |
					RuntimeCall::Uniques(pallet_uniques::Call::mint { .. }) |
					RuntimeCall::Uniques(pallet_uniques::Call::burn { .. }) |
					RuntimeCall::Uniques(pallet_uniques::Call::freeze { .. }) |
					RuntimeCall::Uniques(pallet_uniques::Call::thaw { .. }) |
					RuntimeCall::Uniques(pallet_uniques::Call::freeze_collection { .. }) |
					RuntimeCall::Uniques(pallet_uniques::Call::thaw_collection { .. }) |
					RuntimeCall::Utility { .. } |
					RuntimeCall::Multisig { .. }
			),
			ProxyType::Collator => matches!(
				c,
				RuntimeCall::CollatorSelection { .. } |
					RuntimeCall::Utility { .. } |
					RuntimeCall::Multisig { .. }
			),
		}
	}

	fn is_superset(&self, o: &Self) -> bool {
		match (self, o) {
			(x, y) if x == y => true,
			(ProxyType::Any, _) => true,
			(_, ProxyType::Any) => false,
			(ProxyType::Assets, ProxyType::AssetOwner) => true,
			(ProxyType::Assets, ProxyType::AssetManager) => true,
			(ProxyType::NonTransfer, ProxyType::Collator) => true,
			_ => false,
		}
	}
}

impl pallet_proxy::Config for Runtime {
	type RuntimeEvent = RuntimeEvent;
	type RuntimeCall = RuntimeCall;
	type Currency = Balances;
	type ProxyType = ProxyType;
	type ProxyDepositBase = ProxyDepositBase;
	type ProxyDepositFactor = ProxyDepositFactor;
	type MaxProxies = MaxProxies;
	type WeightInfo = weights::pallet_proxy::WeightInfo<Runtime>;
	type MaxPending = MaxPending;
	type CallHasher = BlakeTwo256;
	type AnnouncementDepositBase = AnnouncementDepositBase;
	type AnnouncementDepositFactor = AnnouncementDepositFactor;
}

parameter_types! {
	pub const ReservedXcmpWeight: Weight = MAXIMUM_BLOCK_WEIGHT.saturating_div(4);
	pub const ReservedDmpWeight: Weight = MAXIMUM_BLOCK_WEIGHT.saturating_div(4);
}

impl cumulus_pallet_parachain_system::Config for Runtime {
	type WeightInfo = weights::cumulus_pallet_parachain_system::WeightInfo<Runtime>;
	type RuntimeEvent = RuntimeEvent;
	type OnSystemEvent = ();
	type SelfParaId = parachain_info::Pallet<Runtime>;
	type DmpQueue = frame_support::traits::EnqueueWithOrigin<MessageQueue, RelayOrigin>;
	type ReservedDmpWeight = ReservedDmpWeight;
	type OutboundXcmpMessageSource = XcmpQueue;
	type XcmpMessageHandler = XcmpQueue;
	type ReservedXcmpWeight = ReservedXcmpWeight;
	type CheckAssociatedRelayNumber = RelayNumberStrictlyIncreases;
	type ConsensusHook = cumulus_pallet_aura_ext::FixedVelocityConsensusHook<
		Runtime,
		RELAY_CHAIN_SLOT_DURATION_MILLIS,
		BLOCK_PROCESSING_VELOCITY,
		UNINCLUDED_SEGMENT_CAPACITY,
	>;
}

impl parachain_info::Config for Runtime {}

parameter_types! {
	pub MessageQueueServiceWeight: Weight = Perbill::from_percent(35) * RuntimeBlockWeights::get().max_block;
}

impl pallet_message_queue::Config for Runtime {
	type RuntimeEvent = RuntimeEvent;
	type WeightInfo = weights::pallet_message_queue::WeightInfo<Runtime>;
	#[cfg(feature = "runtime-benchmarks")]
	type MessageProcessor = pallet_message_queue::mock_helpers::NoopMessageProcessor<
		cumulus_primitives_core::AggregateMessageOrigin,
	>;
	#[cfg(not(feature = "runtime-benchmarks"))]
	type MessageProcessor = xcm_builder::ProcessXcmMessage<
		AggregateMessageOrigin,
		xcm_executor::XcmExecutor<xcm_config::XcmConfig>,
		RuntimeCall,
	>;
	type Size = u32;
	// The XCMP queue pallet is only ever able to handle the `Sibling(ParaId)` origin:
	type QueueChangeHandler = NarrowOriginToSibling<XcmpQueue>;
	type QueuePausedQuery = NarrowOriginToSibling<XcmpQueue>;
	type HeapSize = sp_core::ConstU32<{ 64 * 1024 }>;
	type MaxStale = sp_core::ConstU32<8>;
	type ServiceWeight = MessageQueueServiceWeight;
}

impl cumulus_pallet_aura_ext::Config for Runtime {}

parameter_types! {
	/// The asset ID for the asset that we use to pay for message delivery fees.
	pub FeeAssetId: AssetId = Concrete(xcm_config::WestendLocation::get());
	/// The base fee for the message delivery fees.
	pub const BaseDeliveryFee: u128 = CENTS.saturating_mul(3);
}

pub type PriceForSiblingParachainDelivery = polkadot_runtime_common::xcm_sender::ExponentialPrice<
	FeeAssetId,
	BaseDeliveryFee,
	TransactionByteFee,
	XcmpQueue,
>;

impl cumulus_pallet_xcmp_queue::Config for Runtime {
	type RuntimeEvent = RuntimeEvent;
	type ChannelInfo = ParachainSystem;
	type VersionWrapper = PolkadotXcm;
	// Enqueue XCMP messages from siblings for later processing.
	type XcmpQueue = TransformOrigin<MessageQueue, AggregateMessageOrigin, ParaId, ParaIdToSibling>;
	type MaxInboundSuspended = sp_core::ConstU32<1_000>;
	type ControllerOrigin = EnsureRoot<AccountId>;
	type ControllerOriginConverter = XcmOriginToTransactDispatchOrigin;
	type WeightInfo = weights::cumulus_pallet_xcmp_queue::WeightInfo<Runtime>;
	type PriceForSiblingDelivery = PriceForSiblingParachainDelivery;
}

parameter_types! {
	pub const RelayOrigin: AggregateMessageOrigin = AggregateMessageOrigin::Parent;
}

impl cumulus_pallet_dmp_queue::Config for Runtime {
	type WeightInfo = weights::cumulus_pallet_dmp_queue::WeightInfo<Runtime>;
	type RuntimeEvent = RuntimeEvent;
	type DmpSink = frame_support::traits::EnqueueWithOrigin<MessageQueue, RelayOrigin>;
}

parameter_types! {
	pub const Period: u32 = 6 * HOURS;
	pub const Offset: u32 = 0;
}

impl pallet_session::Config for Runtime {
	type RuntimeEvent = RuntimeEvent;
	type ValidatorId = <Self as frame_system::Config>::AccountId;
	// we don't have stash and controller, thus we don't need the convert as well.
	type ValidatorIdOf = pallet_collator_selection::IdentityCollator;
	type ShouldEndSession = pallet_session::PeriodicSessions<Period, Offset>;
	type NextSessionRotation = pallet_session::PeriodicSessions<Period, Offset>;
	type SessionManager = CollatorSelection;
	// Essentially just Aura, but let's be pedantic.
	type SessionHandler = <SessionKeys as sp_runtime::traits::OpaqueKeys>::KeyTypeIdProviders;
	type Keys = SessionKeys;
	type WeightInfo = weights::pallet_session::WeightInfo<Runtime>;
}

impl pallet_aura::Config for Runtime {
	type AuthorityId = AuraId;
	type DisabledValidators = ();
	type MaxAuthorities = ConstU32<100_000>;
	type AllowMultipleBlocksPerSlot = ConstBool<false>;
	#[cfg(feature = "experimental")]
	type SlotDuration = pallet_aura::MinimumPeriodTimesTwo<Self>;
}

parameter_types! {
	pub const PotId: PalletId = PalletId(*b"PotStake");
	pub const SessionLength: BlockNumber = 6 * HOURS;
}

pub type CollatorSelectionUpdateOrigin = EnsureRoot<AccountId>;

impl pallet_collator_selection::Config for Runtime {
	type RuntimeEvent = RuntimeEvent;
	type Currency = Balances;
	type UpdateOrigin = CollatorSelectionUpdateOrigin;
	type PotId = PotId;
	type MaxCandidates = ConstU32<100>;
	type MinEligibleCollators = ConstU32<4>;
	type MaxInvulnerables = ConstU32<20>;
	// should be a multiple of session or things will get inconsistent
	type KickThreshold = Period;
	type ValidatorId = <Self as frame_system::Config>::AccountId;
	type ValidatorIdOf = pallet_collator_selection::IdentityCollator;
	type ValidatorRegistration = Session;
	type WeightInfo = weights::pallet_collator_selection::WeightInfo<Runtime>;
}

impl pallet_asset_conversion_tx_payment::Config for Runtime {
	type RuntimeEvent = RuntimeEvent;
	type Fungibles = LocalAndForeignAssets<
		Assets,
		AssetIdForTrustBackedAssetsConvert<TrustBackedAssetsPalletLocation>,
		ForeignAssets,
	>;
	type OnChargeAssetTransaction = AssetConversionAdapter<Balances, AssetConversion>;
}

parameter_types! {
	pub const UniquesCollectionDeposit: Balance = UNITS / 10; // 1 / 10 UNIT deposit to create a collection
	pub const UniquesItemDeposit: Balance = UNITS / 1_000; // 1 / 1000 UNIT deposit to mint an item
	pub const UniquesMetadataDepositBase: Balance = deposit(1, 129);
	pub const UniquesAttributeDepositBase: Balance = deposit(1, 0);
	pub const UniquesDepositPerByte: Balance = deposit(0, 1);
}

impl pallet_uniques::Config for Runtime {
	type RuntimeEvent = RuntimeEvent;
	type CollectionId = u32;
	type ItemId = u32;
	type Currency = Balances;
	type ForceOrigin = AssetsForceOrigin;
	type CollectionDeposit = UniquesCollectionDeposit;
	type ItemDeposit = UniquesItemDeposit;
	type MetadataDepositBase = UniquesMetadataDepositBase;
	type AttributeDepositBase = UniquesAttributeDepositBase;
	type DepositPerByte = UniquesDepositPerByte;
	type StringLimit = ConstU32<128>;
	type KeyLimit = ConstU32<32>;
	type ValueLimit = ConstU32<64>;
	type WeightInfo = weights::pallet_uniques::WeightInfo<Runtime>;
	#[cfg(feature = "runtime-benchmarks")]
	type Helper = ();
	type CreateOrigin = AsEnsureOriginWithArg<EnsureSigned<AccountId>>;
	type Locker = ();
}

parameter_types! {
	pub const NftFractionalizationPalletId: PalletId = PalletId(*b"fraction");
	pub NewAssetSymbol: BoundedVec<u8, AssetsStringLimit> = (*b"FRAC").to_vec().try_into().unwrap();
	pub NewAssetName: BoundedVec<u8, AssetsStringLimit> = (*b"Frac").to_vec().try_into().unwrap();
}

impl pallet_nft_fractionalization::Config for Runtime {
	type RuntimeEvent = RuntimeEvent;
	type Deposit = AssetDeposit;
	type Currency = Balances;
	type NewAssetSymbol = NewAssetSymbol;
	type NewAssetName = NewAssetName;
	type StringLimit = AssetsStringLimit;
	type NftCollectionId = <Self as pallet_nfts::Config>::CollectionId;
	type NftId = <Self as pallet_nfts::Config>::ItemId;
	type AssetBalance = <Self as pallet_balances::Config>::Balance;
	type AssetId = <Self as pallet_assets::Config<TrustBackedAssetsInstance>>::AssetId;
	type Assets = Assets;
	type Nfts = Nfts;
	type PalletId = NftFractionalizationPalletId;
	type WeightInfo = pallet_nft_fractionalization::weights::SubstrateWeight<Runtime>;
	type RuntimeHoldReason = RuntimeHoldReason;
	#[cfg(feature = "runtime-benchmarks")]
	type BenchmarkHelper = ();
}

parameter_types! {
	pub NftsPalletFeatures: PalletFeatures = PalletFeatures::all_enabled();
	pub const NftsMaxDeadlineDuration: BlockNumber = 12 * 30 * DAYS;
	// re-use the Uniques deposits
	pub const NftsCollectionDeposit: Balance = UniquesCollectionDeposit::get();
	pub const NftsItemDeposit: Balance = UniquesItemDeposit::get();
	pub const NftsMetadataDepositBase: Balance = UniquesMetadataDepositBase::get();
	pub const NftsAttributeDepositBase: Balance = UniquesAttributeDepositBase::get();
	pub const NftsDepositPerByte: Balance = UniquesDepositPerByte::get();
}

impl pallet_nfts::Config for Runtime {
	type RuntimeEvent = RuntimeEvent;
	type CollectionId = u32;
	type ItemId = u32;
	type Currency = Balances;
	type CreateOrigin = AsEnsureOriginWithArg<EnsureSigned<AccountId>>;
	type ForceOrigin = AssetsForceOrigin;
	type Locker = ();
	type CollectionDeposit = NftsCollectionDeposit;
	type ItemDeposit = NftsItemDeposit;
	type MetadataDepositBase = NftsMetadataDepositBase;
	type AttributeDepositBase = NftsAttributeDepositBase;
	type DepositPerByte = NftsDepositPerByte;
	type StringLimit = ConstU32<256>;
	type KeyLimit = ConstU32<64>;
	type ValueLimit = ConstU32<256>;
	type ApprovalsLimit = ConstU32<20>;
	type ItemAttributesApprovalsLimit = ConstU32<30>;
	type MaxTips = ConstU32<10>;
	type MaxDeadlineDuration = NftsMaxDeadlineDuration;
	type MaxAttributesPerCall = ConstU32<10>;
	type Features = NftsPalletFeatures;
	type OffchainSignature = Signature;
	type OffchainPublic = <Signature as Verify>::Signer;
	type WeightInfo = weights::pallet_nfts::WeightInfo<Runtime>;
	#[cfg(feature = "runtime-benchmarks")]
	type Helper = ();
}

/// XCM router instance to BridgeHub with bridging capabilities for `Rococo` global
/// consensus with dynamic fees and back-pressure.
pub type ToRococoXcmRouterInstance = pallet_xcm_bridge_hub_router::Instance1;
impl pallet_xcm_bridge_hub_router::Config<ToRococoXcmRouterInstance> for Runtime {
	type WeightInfo = weights::pallet_xcm_bridge_hub_router::WeightInfo<Runtime>;

	type UniversalLocation = xcm_config::UniversalLocation;
	type BridgedNetworkId = xcm_config::bridging::to_rococo::RococoNetwork;
	type Bridges = xcm_config::bridging::NetworkExportTable;

	#[cfg(not(feature = "runtime-benchmarks"))]
	type BridgeHubOrigin = EnsureXcm<Equals<xcm_config::bridging::SiblingBridgeHub>>;
	#[cfg(feature = "runtime-benchmarks")]
	type BridgeHubOrigin = frame_support::traits::EitherOfDiverse<
		// for running benchmarks
		EnsureRoot<AccountId>,
		// for running tests with `--feature runtime-benchmarks`
		EnsureXcm<Equals<xcm_config::bridging::SiblingBridgeHub>>,
	>;

	type ToBridgeHubSender = XcmpQueue;
	type WithBridgeHubChannel =
		cumulus_pallet_xcmp_queue::bridging::InAndOutXcmpChannelStatusProvider<
			xcm_config::bridging::SiblingBridgeHubParaId,
			Runtime,
		>;

	type ByteFee = xcm_config::bridging::XcmBridgeHubRouterByteFee;
	type FeeAsset = xcm_config::bridging::XcmBridgeHubRouterFeeAssetId;
}

// Create the runtime by composing the FRAME pallets that were previously configured.
construct_runtime!(
	pub enum Runtime
	{
		// System support stuff.
		System: frame_system::{Pallet, Call, Config<T>, Storage, Event<T>} = 0,
		ParachainSystem: cumulus_pallet_parachain_system::{
			Pallet, Call, Config<T>, Storage, Inherent, Event<T>, ValidateUnsigned,
		} = 1,
		// RandomnessCollectiveFlip = 2 removed
		Timestamp: pallet_timestamp::{Pallet, Call, Storage, Inherent} = 3,
		ParachainInfo: parachain_info::{Pallet, Storage, Config<T>} = 4,

		// Monetary stuff.
		Balances: pallet_balances::{Pallet, Call, Storage, Config<T>, Event<T>} = 10,
		TransactionPayment: pallet_transaction_payment::{Pallet, Storage, Event<T>} = 11,
		// AssetTxPayment: pallet_asset_tx_payment::{Pallet, Event<T>} = 12,
		AssetTxPayment: pallet_asset_conversion_tx_payment::{Pallet, Event<T>} = 13,

		// Collator support. the order of these 5 are important and shall not change.
		Authorship: pallet_authorship::{Pallet, Storage} = 20,
		CollatorSelection: pallet_collator_selection::{Pallet, Call, Storage, Event<T>, Config<T>} = 21,
		Session: pallet_session::{Pallet, Call, Storage, Event, Config<T>} = 22,
		Aura: pallet_aura::{Pallet, Storage, Config<T>} = 23,
		AuraExt: cumulus_pallet_aura_ext::{Pallet, Storage, Config<T>} = 24,

		// XCM helpers.
		XcmpQueue: cumulus_pallet_xcmp_queue::{Pallet, Call, Storage, Event<T>} = 30,
		PolkadotXcm: pallet_xcm::{Pallet, Call, Storage, Event<T>, Origin, Config<T>} = 31,
		CumulusXcm: cumulus_pallet_xcm::{Pallet, Event<T>, Origin} = 32,
		DmpQueue: cumulus_pallet_dmp_queue::{Pallet, Call, Storage, Event<T>} = 33,
		// Bridge utilities.
		ToRococoXcmRouter: pallet_xcm_bridge_hub_router::<Instance1>::{Pallet, Storage, Call} = 34,
		MessageQueue: pallet_message_queue::{Pallet, Call, Storage, Event<T>} = 35,

		// Handy utilities.
		Utility: pallet_utility::{Pallet, Call, Event} = 40,
		Multisig: pallet_multisig::{Pallet, Call, Storage, Event<T>} = 41,
		Proxy: pallet_proxy::{Pallet, Call, Storage, Event<T>} = 42,

		// The main stage.
		Assets: pallet_assets::<Instance1>::{Pallet, Call, Storage, Event<T>} = 50,
		Uniques: pallet_uniques::{Pallet, Call, Storage, Event<T>} = 51,
		Nfts: pallet_nfts::{Pallet, Call, Storage, Event<T>} = 52,
		ForeignAssets: pallet_assets::<Instance2>::{Pallet, Call, Storage, Event<T>} = 53,
		NftFractionalization: pallet_nft_fractionalization::{Pallet, Call, Storage, Event<T>, HoldReason} = 54,
		PoolAssets: pallet_assets::<Instance3>::{Pallet, Call, Storage, Event<T>} = 55,
		AssetConversion: pallet_asset_conversion::{Pallet, Call, Storage, Event<T>} = 56,
	}
);

/// The address format for describing accounts.
pub type Address = sp_runtime::MultiAddress<AccountId, ()>;
/// Block type as expected by this runtime.
pub type Block = generic::Block<Header, UncheckedExtrinsic>;
/// A Block signed with a Justification
pub type SignedBlock = generic::SignedBlock<Block>;
/// BlockId type as expected by this runtime.
pub type BlockId = generic::BlockId<Block>;
/// The SignedExtension to the basic transaction logic.
pub type SignedExtra = (
	frame_system::CheckNonZeroSender<Runtime>,
	frame_system::CheckSpecVersion<Runtime>,
	frame_system::CheckTxVersion<Runtime>,
	frame_system::CheckGenesis<Runtime>,
	frame_system::CheckEra<Runtime>,
	frame_system::CheckNonce<Runtime>,
	frame_system::CheckWeight<Runtime>,
	pallet_asset_conversion_tx_payment::ChargeAssetTxPayment<Runtime>,
);
/// Unchecked extrinsic type as expected by this runtime.
pub type UncheckedExtrinsic =
	generic::UncheckedExtrinsic<Address, RuntimeCall, Signature, SignedExtra>;

/// All migrations that will run on the next runtime upgrade.
///
/// This contains the combined migrations of the last 10 releases. It allows to skip runtime
/// upgrades in case governance decides to do so. THE ORDER IS IMPORTANT.
#[rustfmt::skip]
pub type Migrations = (
<<<<<<< HEAD
	migrations::V0_09_20,
	migrations::V1_04_00,
	migrations::Unreleased
);

/// The runtime migrations per release.
#[allow(deprecated, missing_docs)]
pub mod migrations {
	use super::*;

	pub type V0_09_20 = (pallet_nfts::migration::v1::MigrateToV1<Runtime>,);

	pub type V1_04_00 = ();

	pub type Unreleased = (
		pallet_collator_selection::migration::v1::MigrateToV1<Runtime>,
		migrations::NativeAssetParents0ToParents1Migration<Runtime>,
		pallet_multisig::migrations::v1::MigrateToV1<Runtime>,
		InitStorageVersions,
	);
=======
	// v9420
	pallet_nfts::migration::v1::MigrateToV1<Runtime>,
	// unreleased
	pallet_collator_selection::migration::v1::MigrateToV1<Runtime>,
	// unreleased
	migrations::NativeAssetParents0ToParents1Migration<Runtime>,
	// unreleased
	pallet_multisig::migrations::v1::MigrateToV1<Runtime>,
	// unreleased
	InitStorageVersions,
	// unreleased
	DeleteUndecodableStorage,
);

/// Asset Hub Westend has some undecodable storage, delete it.
/// See <https://github.com/paritytech/polkadot-sdk/issues/2241> for more info.
///
/// First we remove the bad Hold, then the bad NFT collection.
pub struct DeleteUndecodableStorage;

impl frame_support::traits::OnRuntimeUpgrade for DeleteUndecodableStorage {
	fn on_runtime_upgrade() -> Weight {
		use sp_core::crypto::Ss58Codec;

		let mut writes = 0;

		// Remove Holds for account with undecodable hold
		// Westend doesn't have any HoldReasons implemented yet, so it's safe to just blanket remove
		// any for this account.
		match AccountId::from_ss58check("5GCCJthVSwNXRpbeg44gysJUx9vzjdGdfWhioeM7gCg6VyXf") {
			Ok(a) => {
				log::info!("Removing holds for account with bad hold");
				pallet_balances::Holds::<Runtime, ()>::remove(a);
				writes.saturating_inc();
			},
			Err(_) => {
				log::error!("CleanupUndecodableStorage: Somehow failed to convert valid SS58 address into an AccountId!");
			},
		};

		// Destroy undecodable NFT item 1
		writes.saturating_inc();
		match pallet_nfts::Pallet::<Runtime, ()>::do_burn(3, 1, |_| Ok(())) {
			Ok(_) => {
				log::info!("Destroyed undecodable NFT item 1");
			},
			Err(e) => {
				log::error!("Failed to destroy undecodable NFT item: {:?}", e);
				return <Runtime as frame_system::Config>::DbWeight::get().reads_writes(0, writes)
			},
		}

		// Destroy undecodable NFT item 2
		writes.saturating_inc();
		match pallet_nfts::Pallet::<Runtime, ()>::do_burn(3, 2, |_| Ok(())) {
			Ok(_) => {
				log::info!("Destroyed undecodable NFT item 2");
			},
			Err(e) => {
				log::error!("Failed to destroy undecodable NFT item: {:?}", e);
				return <Runtime as frame_system::Config>::DbWeight::get().reads_writes(0, writes)
			},
		}

		// Finally, we can destroy the collection
		writes.saturating_inc();
		match pallet_nfts::Pallet::<Runtime, ()>::do_destroy_collection(
			3,
			DestroyWitness { attributes: 0, item_metadatas: 1, item_configs: 0 },
			None,
		) {
			Ok(_) => {
				log::info!("Destroyed undecodable NFT collection");
			},
			Err(e) => {
				log::error!("Failed to destroy undecodable NFT collection: {:?}", e);
			},
		};

		<Runtime as frame_system::Config>::DbWeight::get().reads_writes(0, writes)
	}
>>>>>>> 408af9b3
}

/// Migration to initialize storage versions for pallets added after genesis.
///
/// Ideally this would be done automatically (see
/// <https://github.com/paritytech/polkadot-sdk/pull/1297>), but it probably won't be ready for some
/// time and it's beneficial to get try-runtime-cli on-runtime-upgrade checks into the CI, so we're
/// doing it manually.
pub struct InitStorageVersions;

impl frame_support::traits::OnRuntimeUpgrade for InitStorageVersions {
	fn on_runtime_upgrade() -> Weight {
		use frame_support::traits::{GetStorageVersion, StorageVersion};

		let mut writes = 0;

		if PolkadotXcm::on_chain_storage_version() == StorageVersion::new(0) {
			PolkadotXcm::current_storage_version().put::<PolkadotXcm>();
			writes.saturating_inc();
		}

		if ForeignAssets::on_chain_storage_version() == StorageVersion::new(0) {
			ForeignAssets::current_storage_version().put::<ForeignAssets>();
			writes.saturating_inc();
		}

		if PoolAssets::on_chain_storage_version() == StorageVersion::new(0) {
			PoolAssets::current_storage_version().put::<PoolAssets>();
			writes.saturating_inc();
		}

		<Runtime as frame_system::Config>::DbWeight::get().reads_writes(3, writes)
	}
}

/// Executive: handles dispatch to the various modules.
pub type Executive = frame_executive::Executive<
	Runtime,
	Block,
	frame_system::ChainContext<Runtime>,
	Runtime,
	AllPalletsWithSystem,
	Migrations,
>;

#[cfg(feature = "runtime-benchmarks")]
mod benches {
	frame_benchmarking::define_benchmarks!(
		[frame_system, SystemBench::<Runtime>]
		[pallet_assets, Local]
		[pallet_assets, Foreign]
		[pallet_assets, Pool]
		[pallet_asset_conversion, AssetConversion]
		[pallet_balances, Balances]
		[pallet_message_queue, MessageQueue]
		[pallet_multisig, Multisig]
		[pallet_nft_fractionalization, NftFractionalization]
		[pallet_nfts, Nfts]
		[pallet_proxy, Proxy]
		[pallet_session, SessionBench::<Runtime>]
		[pallet_uniques, Uniques]
		[pallet_utility, Utility]
		[pallet_timestamp, Timestamp]
		[pallet_collator_selection, CollatorSelection]
		[cumulus_pallet_xcmp_queue, XcmpQueue]
		[cumulus_pallet_dmp_queue, DmpQueue]
		[pallet_xcm_bridge_hub_router, ToRococo]
		// XCM
		[pallet_xcm, PalletXcmExtrinsicsBenchmark::<Runtime>]
		// NOTE: Make sure you point to the individual modules below.
		[pallet_xcm_benchmarks::fungible, XcmBalances]
		[pallet_xcm_benchmarks::generic, XcmGeneric]
	);
}

impl_runtime_apis! {
	impl sp_consensus_aura::AuraApi<Block, AuraId> for Runtime {
		fn slot_duration() -> sp_consensus_aura::SlotDuration {
			sp_consensus_aura::SlotDuration::from_millis(Aura::slot_duration())
		}

		fn authorities() -> Vec<AuraId> {
			Aura::authorities().into_inner()
		}
	}

	impl sp_api::Core<Block> for Runtime {
		fn version() -> RuntimeVersion {
			VERSION
		}

		fn execute_block(block: Block) {
			Executive::execute_block(block)
		}

		fn initialize_block(header: &<Block as BlockT>::Header) {
			Executive::initialize_block(header)
		}
	}

	impl sp_api::Metadata<Block> for Runtime {
		fn metadata() -> OpaqueMetadata {
			OpaqueMetadata::new(Runtime::metadata().into())
		}

		fn metadata_at_version(version: u32) -> Option<OpaqueMetadata> {
			Runtime::metadata_at_version(version)
		}

		fn metadata_versions() -> sp_std::vec::Vec<u32> {
			Runtime::metadata_versions()
		}
	}

	impl sp_block_builder::BlockBuilder<Block> for Runtime {
		fn apply_extrinsic(extrinsic: <Block as BlockT>::Extrinsic) -> ApplyExtrinsicResult {
			Executive::apply_extrinsic(extrinsic)
		}

		fn finalize_block() -> <Block as BlockT>::Header {
			Executive::finalize_block()
		}

		fn inherent_extrinsics(data: sp_inherents::InherentData) -> Vec<<Block as BlockT>::Extrinsic> {
			data.create_extrinsics()
		}

		fn check_inherents(
			block: Block,
			data: sp_inherents::InherentData,
		) -> sp_inherents::CheckInherentsResult {
			data.check_extrinsics(&block)
		}
	}

	impl sp_transaction_pool::runtime_api::TaggedTransactionQueue<Block> for Runtime {
		fn validate_transaction(
			source: TransactionSource,
			tx: <Block as BlockT>::Extrinsic,
			block_hash: <Block as BlockT>::Hash,
		) -> TransactionValidity {
			Executive::validate_transaction(source, tx, block_hash)
		}
	}

	impl sp_offchain::OffchainWorkerApi<Block> for Runtime {
		fn offchain_worker(header: &<Block as BlockT>::Header) {
			Executive::offchain_worker(header)
		}
	}

	impl sp_session::SessionKeys<Block> for Runtime {
		fn generate_session_keys(seed: Option<Vec<u8>>) -> Vec<u8> {
			SessionKeys::generate(seed)
		}

		fn decode_session_keys(
			encoded: Vec<u8>,
		) -> Option<Vec<(Vec<u8>, KeyTypeId)>> {
			SessionKeys::decode_into_raw_public_keys(&encoded)
		}
	}

	impl frame_system_rpc_runtime_api::AccountNonceApi<Block, AccountId, Nonce> for Runtime {
		fn account_nonce(account: AccountId) -> Nonce {
			System::account_nonce(account)
		}
	}

	impl pallet_nfts_runtime_api::NftsApi<Block, AccountId, u32, u32> for Runtime {
		fn owner(collection: u32, item: u32) -> Option<AccountId> {
			<Nfts as Inspect<AccountId>>::owner(&collection, &item)
		}

		fn collection_owner(collection: u32) -> Option<AccountId> {
			<Nfts as Inspect<AccountId>>::collection_owner(&collection)
		}

		fn attribute(
			collection: u32,
			item: u32,
			key: Vec<u8>,
		) -> Option<Vec<u8>> {
			<Nfts as Inspect<AccountId>>::attribute(&collection, &item, &key)
		}

		fn custom_attribute(
			account: AccountId,
			collection: u32,
			item: u32,
			key: Vec<u8>,
		) -> Option<Vec<u8>> {
			<Nfts as Inspect<AccountId>>::custom_attribute(
				&account,
				&collection,
				&item,
				&key,
			)
		}

		fn system_attribute(
			collection: u32,
			item: Option<u32>,
			key: Vec<u8>,
		) -> Option<Vec<u8>> {
			<Nfts as Inspect<AccountId>>::system_attribute(&collection, item.as_ref(), &key)
		}

		fn collection_attribute(collection: u32, key: Vec<u8>) -> Option<Vec<u8>> {
			<Nfts as Inspect<AccountId>>::collection_attribute(&collection, &key)
		}
	}

	impl pallet_asset_conversion::AssetConversionApi<
		Block,
		Balance,
		u128,
		Box<MultiLocation>,
	> for Runtime
	{
		fn quote_price_exact_tokens_for_tokens(asset1: Box<MultiLocation>, asset2: Box<MultiLocation>, amount: u128, include_fee: bool) -> Option<Balance> {
			AssetConversion::quote_price_exact_tokens_for_tokens(asset1, asset2, amount, include_fee)
		}

		fn quote_price_tokens_for_exact_tokens(asset1: Box<MultiLocation>, asset2: Box<MultiLocation>, amount: u128, include_fee: bool) -> Option<Balance> {
			AssetConversion::quote_price_tokens_for_exact_tokens(asset1, asset2, amount, include_fee)
		}

		fn get_reserves(asset1: Box<MultiLocation>, asset2: Box<MultiLocation>) -> Option<(Balance, Balance)> {
			AssetConversion::get_reserves(&asset1, &asset2).ok()
		}
	}

	impl pallet_transaction_payment_rpc_runtime_api::TransactionPaymentApi<Block, Balance> for Runtime {
		fn query_info(
			uxt: <Block as BlockT>::Extrinsic,
			len: u32,
		) -> pallet_transaction_payment_rpc_runtime_api::RuntimeDispatchInfo<Balance> {
			TransactionPayment::query_info(uxt, len)
		}
		fn query_fee_details(
			uxt: <Block as BlockT>::Extrinsic,
			len: u32,
		) -> pallet_transaction_payment::FeeDetails<Balance> {
			TransactionPayment::query_fee_details(uxt, len)
		}
		fn query_weight_to_fee(weight: Weight) -> Balance {
			TransactionPayment::weight_to_fee(weight)
		}
		fn query_length_to_fee(length: u32) -> Balance {
			TransactionPayment::length_to_fee(length)
		}
	}

	impl pallet_transaction_payment_rpc_runtime_api::TransactionPaymentCallApi<Block, Balance, RuntimeCall>
		for Runtime
	{
		fn query_call_info(
			call: RuntimeCall,
			len: u32,
		) -> pallet_transaction_payment::RuntimeDispatchInfo<Balance> {
			TransactionPayment::query_call_info(call, len)
		}
		fn query_call_fee_details(
			call: RuntimeCall,
			len: u32,
		) -> pallet_transaction_payment::FeeDetails<Balance> {
			TransactionPayment::query_call_fee_details(call, len)
		}
		fn query_weight_to_fee(weight: Weight) -> Balance {
			TransactionPayment::weight_to_fee(weight)
		}
		fn query_length_to_fee(length: u32) -> Balance {
			TransactionPayment::length_to_fee(length)
		}
	}

	impl assets_common::runtime_api::FungiblesApi<
		Block,
		AccountId,
	> for Runtime
	{
		fn query_account_balances(account: AccountId) -> Result<xcm::VersionedMultiAssets, assets_common::runtime_api::FungiblesAccessError> {
			use assets_common::fungible_conversion::{convert, convert_balance};
			Ok([
				// collect pallet_balance
				{
					let balance = Balances::free_balance(account.clone());
					if balance > 0 {
						vec![convert_balance::<WestendLocation, Balance>(balance)?]
					} else {
						vec![]
					}
				},
				// collect pallet_assets (TrustBackedAssets)
				convert::<_, _, _, _, TrustBackedAssetsConvertedConcreteId>(
					Assets::account_balances(account.clone())
						.iter()
						.filter(|(_, balance)| balance > &0)
				)?,
				// collect pallet_assets (ForeignAssets)
				convert::<_, _, _, _, ForeignAssetsConvertedConcreteId>(
					ForeignAssets::account_balances(account.clone())
						.iter()
						.filter(|(_, balance)| balance > &0)
				)?,
				// collect pallet_assets (PoolAssets)
				convert::<_, _, _, _, PoolAssetsConvertedConcreteId>(
					PoolAssets::account_balances(account)
						.iter()
						.filter(|(_, balance)| balance > &0)
				)?,
				// collect ... e.g. other tokens
			].concat().into())
		}
	}

	impl cumulus_primitives_core::CollectCollationInfo<Block> for Runtime {
		fn collect_collation_info(header: &<Block as BlockT>::Header) -> cumulus_primitives_core::CollationInfo {
			ParachainSystem::collect_collation_info(header)
		}
	}

	#[cfg(feature = "try-runtime")]
	impl frame_try_runtime::TryRuntime<Block> for Runtime {
		fn on_runtime_upgrade(checks: frame_try_runtime::UpgradeCheckSelect) -> (Weight, Weight) {
			let weight = Executive::try_runtime_upgrade(checks).unwrap();
			(weight, RuntimeBlockWeights::get().max_block)
		}

		fn execute_block(
			block: Block,
			state_root_check: bool,
			signature_check: bool,
			select: frame_try_runtime::TryStateSelect,
		) -> Weight {
			// NOTE: intentional unwrap: we don't want to propagate the error backwards, and want to
			// have a backtrace here.
			Executive::try_execute_block(block, state_root_check, signature_check, select).unwrap()
		}
	}

	#[cfg(feature = "runtime-benchmarks")]
	impl frame_benchmarking::Benchmark<Block> for Runtime {
		fn benchmark_metadata(extra: bool) -> (
			Vec<frame_benchmarking::BenchmarkList>,
			Vec<frame_support::traits::StorageInfo>,
		) {
			use frame_benchmarking::{Benchmarking, BenchmarkList};
			use frame_support::traits::StorageInfoTrait;
			use frame_system_benchmarking::Pallet as SystemBench;
			use cumulus_pallet_session_benchmarking::Pallet as SessionBench;
			use pallet_xcm::benchmarking::Pallet as PalletXcmExtrinsicsBenchmark;
			use pallet_xcm_bridge_hub_router::benchmarking::Pallet as XcmBridgeHubRouterBench;

			// This is defined once again in dispatch_benchmark, because list_benchmarks!
			// and add_benchmarks! are macros exported by define_benchmarks! macros and those types
			// are referenced in that call.
			type XcmBalances = pallet_xcm_benchmarks::fungible::Pallet::<Runtime>;
			type XcmGeneric = pallet_xcm_benchmarks::generic::Pallet::<Runtime>;

			// Benchmark files generated for `Assets/ForeignAssets` instances are by default
			// `pallet_assets_assets.rs / pallet_assets_foreign_assets`, which is not really nice,
			// so with this redefinition we can change names to nicer:
			// `pallet_assets_local.rs / pallet_assets_foreign.rs`.
			type Local = pallet_assets::Pallet::<Runtime, TrustBackedAssetsInstance>;
			type Foreign = pallet_assets::Pallet::<Runtime, ForeignAssetsInstance>;
			type Pool = pallet_assets::Pallet::<Runtime, PoolAssetsInstance>;

			type ToRococo = XcmBridgeHubRouterBench<Runtime, ToRococoXcmRouterInstance>;

			let mut list = Vec::<BenchmarkList>::new();
			list_benchmarks!(list, extra);

			let storage_info = AllPalletsWithSystem::storage_info();
			(list, storage_info)
		}

		fn dispatch_benchmark(
			config: frame_benchmarking::BenchmarkConfig
		) -> Result<Vec<frame_benchmarking::BenchmarkBatch>, sp_runtime::RuntimeString> {
			use frame_benchmarking::{Benchmarking, BenchmarkBatch, BenchmarkError};
			use sp_storage::TrackedStorageKey;

			use frame_system_benchmarking::Pallet as SystemBench;
			impl frame_system_benchmarking::Config for Runtime {
				fn setup_set_code_requirements(code: &sp_std::vec::Vec<u8>) -> Result<(), BenchmarkError> {
					ParachainSystem::initialize_for_set_code_benchmark(code.len() as u32);
					Ok(())
				}

				fn verify_set_code() {
					System::assert_last_event(cumulus_pallet_parachain_system::Event::<Runtime>::ValidationFunctionStored.into());
				}
			}

			use cumulus_pallet_session_benchmarking::Pallet as SessionBench;
			impl cumulus_pallet_session_benchmarking::Config for Runtime {}

			use pallet_xcm::benchmarking::Pallet as PalletXcmExtrinsicsBenchmark;
			impl pallet_xcm::benchmarking::Config for Runtime {
				fn reachable_dest() -> Option<MultiLocation> {
					Some(Parent.into())
				}

				fn teleportable_asset_and_dest() -> Option<(MultiAsset, MultiLocation)> {
					// Relay/native token can be teleported between AH and Relay.
					Some((
						MultiAsset {
							fun: Fungible(EXISTENTIAL_DEPOSIT),
							id: Concrete(Parent.into())
						},
						Parent.into(),
					))
				}

				fn reserve_transferable_asset_and_dest() -> Option<(MultiAsset, MultiLocation)> {
					// AH can reserve transfer native token to some random parachain.
					let random_para_id = 43211234;
					ParachainSystem::open_outbound_hrmp_channel_for_benchmarks_or_tests(
						random_para_id.into()
					);
					Some((
						MultiAsset {
							fun: Fungible(EXISTENTIAL_DEPOSIT),
							id: Concrete(Parent.into())
						},
						ParentThen(Parachain(random_para_id).into()).into(),
					))
				}
			}

			use pallet_xcm_bridge_hub_router::benchmarking::{
				Pallet as XcmBridgeHubRouterBench,
				Config as XcmBridgeHubRouterConfig,
			};

			impl XcmBridgeHubRouterConfig<ToRococoXcmRouterInstance> for Runtime {
				fn make_congested() {
					cumulus_pallet_xcmp_queue::bridging::suspend_channel_for_benchmarks::<Runtime>(
						xcm_config::bridging::SiblingBridgeHubParaId::get().into()
					);
				}
				fn ensure_bridged_target_destination() -> MultiLocation {
					ParachainSystem::open_outbound_hrmp_channel_for_benchmarks_or_tests(
						xcm_config::bridging::SiblingBridgeHubParaId::get().into()
					);
					xcm_config::bridging::to_rococo::AssetHubRococo::get()
				}
			}

			use xcm::latest::prelude::*;
			use xcm_config::{MaxAssetsIntoHolding, WestendLocation};
			use pallet_xcm_benchmarks::asset_instance_from;

			parameter_types! {
				pub ExistentialDepositMultiAsset: Option<MultiAsset> = Some((
					WestendLocation::get(),
					ExistentialDeposit::get()
				).into());
			}

			impl pallet_xcm_benchmarks::Config for Runtime {
				type XcmConfig = xcm_config::XcmConfig;
				type AccountIdConverter = xcm_config::LocationToAccountId;
				type DeliveryHelper = cumulus_primitives_utility::ToParentDeliveryHelper<
					xcm_config::XcmConfig,
					ExistentialDepositMultiAsset,
					xcm_config::PriceForParentDelivery,
				>;
				fn valid_destination() -> Result<MultiLocation, BenchmarkError> {
					Ok(WestendLocation::get())
				}
				fn worst_case_holding(depositable_count: u32) -> MultiAssets {
					// A mix of fungible, non-fungible, and concrete assets.
					let holding_non_fungibles = MaxAssetsIntoHolding::get() / 2 - depositable_count;
					let holding_fungibles = holding_non_fungibles - 1;
					let fungibles_amount: u128 = 100;
					let mut assets = (0..holding_fungibles)
						.map(|i| {
							MultiAsset {
								id: Concrete(GeneralIndex(i as u128).into()),
								fun: Fungible(fungibles_amount * i as u128),
							}
						})
						.chain(core::iter::once(MultiAsset { id: Concrete(Here.into()), fun: Fungible(u128::MAX) }))
						.chain((0..holding_non_fungibles).map(|i| MultiAsset {
							id: Concrete(GeneralIndex(i as u128).into()),
							fun: NonFungible(asset_instance_from(i)),
						}))
						.collect::<Vec<_>>();

					assets.push(MultiAsset {
						id: Concrete(WestendLocation::get()),
						fun: Fungible(1_000_000 * UNITS),
					});
					assets.into()
				}
			}

			parameter_types! {
				pub const TrustedTeleporter: Option<(MultiLocation, MultiAsset)> = Some((
					WestendLocation::get(),
					MultiAsset { fun: Fungible(UNITS), id: Concrete(WestendLocation::get()) },
				));
				pub const CheckedAccount: Option<(AccountId, xcm_builder::MintLocation)> = None;
				// AssetHubWestend trusts AssetHubRococo as reserve for ROCs
				pub TrustedReserve: Option<(MultiLocation, MultiAsset)> = Some(
					(
						xcm_config::bridging::to_rococo::AssetHubRococo::get(),
						MultiAsset::from((xcm_config::bridging::to_rococo::RocLocation::get(), 1000000000000 as u128))
					)
				);
			}

			impl pallet_xcm_benchmarks::fungible::Config for Runtime {
				type TransactAsset = Balances;

				type CheckedAccount = CheckedAccount;
				type TrustedTeleporter = TrustedTeleporter;
				type TrustedReserve = TrustedReserve;

				fn get_multi_asset() -> MultiAsset {
					MultiAsset {
						id: Concrete(WestendLocation::get()),
						fun: Fungible(UNITS),
					}
				}
			}

			impl pallet_xcm_benchmarks::generic::Config for Runtime {
				type TransactAsset = Balances;
				type RuntimeCall = RuntimeCall;

				fn worst_case_response() -> (u64, Response) {
					(0u64, Response::Version(Default::default()))
				}

				fn worst_case_asset_exchange() -> Result<(MultiAssets, MultiAssets), BenchmarkError> {
					Err(BenchmarkError::Skip)
				}

				fn universal_alias() -> Result<(MultiLocation, Junction), BenchmarkError> {
					match xcm_config::bridging::BridgingBenchmarksHelper::prepare_universal_alias() {
						Some(alias) => Ok(alias),
						None => Err(BenchmarkError::Skip)
					}
				}

				fn transact_origin_and_runtime_call() -> Result<(MultiLocation, RuntimeCall), BenchmarkError> {
					Ok((WestendLocation::get(), frame_system::Call::remark_with_event { remark: vec![] }.into()))
				}

				fn subscribe_origin() -> Result<MultiLocation, BenchmarkError> {
					Ok(WestendLocation::get())
				}

				fn claimable_asset() -> Result<(MultiLocation, MultiLocation, MultiAssets), BenchmarkError> {
					let origin = WestendLocation::get();
					let assets: MultiAssets = (Concrete(WestendLocation::get()), 1_000 * UNITS).into();
					let ticket = MultiLocation { parents: 0, interior: Here };
					Ok((origin, ticket, assets))
				}

				fn unlockable_asset() -> Result<(MultiLocation, MultiLocation, MultiAsset), BenchmarkError> {
					Err(BenchmarkError::Skip)
				}

				fn export_message_origin_and_destination(
				) -> Result<(MultiLocation, NetworkId, InteriorMultiLocation), BenchmarkError> {
					Err(BenchmarkError::Skip)
				}

				fn alias_origin() -> Result<(MultiLocation, MultiLocation), BenchmarkError> {
					Err(BenchmarkError::Skip)
				}
			}

			type XcmBalances = pallet_xcm_benchmarks::fungible::Pallet::<Runtime>;
			type XcmGeneric = pallet_xcm_benchmarks::generic::Pallet::<Runtime>;

			type Local = pallet_assets::Pallet::<Runtime, TrustBackedAssetsInstance>;
			type Foreign = pallet_assets::Pallet::<Runtime, ForeignAssetsInstance>;
			type Pool = pallet_assets::Pallet::<Runtime, PoolAssetsInstance>;

			type ToRococo = XcmBridgeHubRouterBench<Runtime, ToRococoXcmRouterInstance>;

			let whitelist: Vec<TrackedStorageKey> = vec![
				// Block Number
				hex_literal::hex!("26aa394eea5630e07c48ae0c9558cef702a5c1b19ab7a04f536c519aca4983ac").to_vec().into(),
				// Total Issuance
				hex_literal::hex!("c2261276cc9d1f8598ea4b6a74b15c2f57c875e4cff74148e4628f264b974c80").to_vec().into(),
				// Execution Phase
				hex_literal::hex!("26aa394eea5630e07c48ae0c9558cef7ff553b5a9862a516939d82b3d3d8661a").to_vec().into(),
				// Event Count
				hex_literal::hex!("26aa394eea5630e07c48ae0c9558cef70a98fdbe9ce6c55837576c60c7af3850").to_vec().into(),
				// System Events
				hex_literal::hex!("26aa394eea5630e07c48ae0c9558cef780d41e5e16056765bc8461851072c9d7").to_vec().into(),
				//TODO: use from relay_well_known_keys::ACTIVE_CONFIG
				hex_literal::hex!("06de3d8a54d27e44a9d5ce189618f22db4b49d95320d9021994c850f25b8e385").to_vec().into(),
			];

			let mut batches = Vec::<BenchmarkBatch>::new();
			let params = (&config, &whitelist);
			add_benchmarks!(params, batches);

			Ok(batches)
		}
	}

	impl sp_genesis_builder::GenesisBuilder<Block> for Runtime {
		fn create_default_config() -> Vec<u8> {
			create_default_config::<RuntimeGenesisConfig>()
		}

		fn build_config(config: Vec<u8>) -> sp_genesis_builder::Result {
			build_config::<RuntimeGenesisConfig>(config)
		}
	}
}

cumulus_pallet_parachain_system::register_validate_block! {
	Runtime = Runtime,
	BlockExecutor = cumulus_pallet_aura_ext::BlockExecutor::<Runtime, Executive>,
}

pub mod migrations {
	use super::*;
	use frame_support::{
		pallet_prelude::Get,
		traits::{
			fungibles::{Inspect, Mutate},
			tokens::Preservation,
			OnRuntimeUpgrade, OriginTrait,
		},
	};
	use parachains_common::impls::AccountIdOf;
	use sp_runtime::{traits::StaticLookup, Saturating};

	/// Temporary migration because of bug with native asset, it can be removed once applied on
	/// `AssetHubWestend`. Migrates pools with `MultiLocation { parents: 0, interior: Here }` to
	/// `MultiLocation { parents: 1, interior: Here }`
	pub struct NativeAssetParents0ToParents1Migration<T>(sp_std::marker::PhantomData<T>);
	impl<
			T: pallet_asset_conversion::Config<
				MultiAssetId = Box<MultiLocation>,
				AssetId = MultiLocation,
			>,
		> OnRuntimeUpgrade for NativeAssetParents0ToParents1Migration<T>
	where
		<T as pallet_asset_conversion::Config>::PoolAssetId: Into<u32>,
		AccountIdOf<Runtime>: Into<[u8; 32]>,
		<T as frame_system::Config>::AccountId:
			Into<<<T as frame_system::Config>::RuntimeOrigin as OriginTrait>::AccountId>,
		<<T as frame_system::Config>::Lookup as StaticLookup>::Source:
			From<<T as frame_system::Config>::AccountId>,
		sp_runtime::AccountId32: From<<T as frame_system::Config>::AccountId>,
	{
		fn on_runtime_upgrade() -> Weight {
			let invalid_native_asset = MultiLocation { parents: 0, interior: Here };
			let valid_native_asset = WestendLocation::get();

			let mut reads: u64 = 1;
			let mut writes: u64 = 0;

			// migrate pools with invalid native asset
			let pools = pallet_asset_conversion::Pools::<T>::iter().collect::<Vec<_>>();
			reads.saturating_accrue(1);
			for (old_pool_id, pool_info) in pools {
				let old_pool_account =
					pallet_asset_conversion::Pallet::<T>::get_pool_account(&old_pool_id);
				reads.saturating_accrue(1);
				let pool_asset_id = pool_info.lp_token.clone();
				if old_pool_id.0.as_ref() != &invalid_native_asset {
					// skip, if ok
					continue
				}

				// fix new account
				let new_pool_id = pallet_asset_conversion::Pallet::<T>::get_pool_id(
					Box::new(valid_native_asset),
					old_pool_id.1.clone(),
				);
				let new_pool_account =
					pallet_asset_conversion::Pallet::<T>::get_pool_account(&new_pool_id);
				frame_system::Pallet::<T>::inc_providers(&new_pool_account);
				reads.saturating_accrue(2);
				writes.saturating_accrue(1);

				// move currency
				let _ = Balances::transfer_all(
					RuntimeOrigin::signed(sp_runtime::AccountId32::from(old_pool_account.clone())),
					sp_runtime::AccountId32::from(new_pool_account.clone()).into(),
					false,
				);
				reads.saturating_accrue(2);
				writes.saturating_accrue(2);

				// move LP token
				let _ = T::PoolAssets::transfer(
					pool_asset_id.clone(),
					&old_pool_account,
					&new_pool_account,
					T::PoolAssets::balance(pool_asset_id.clone(), &old_pool_account),
					Preservation::Expendable,
				);
				reads.saturating_accrue(1);
				writes.saturating_accrue(2);

				// change the ownership of LP token
				let _ = pallet_assets::Pallet::<Runtime, PoolAssetsInstance>::transfer_ownership(
					RuntimeOrigin::signed(sp_runtime::AccountId32::from(old_pool_account.clone())),
					pool_asset_id.into(),
					sp_runtime::AccountId32::from(new_pool_account.clone()).into(),
				);
				reads.saturating_accrue(1);
				writes.saturating_accrue(2);

				// move LocalOrForeignAssets
				let _ = T::Assets::transfer(
					*old_pool_id.1.as_ref(),
					&old_pool_account,
					&new_pool_account,
					T::Assets::balance(*old_pool_id.1.as_ref(), &old_pool_account),
					Preservation::Expendable,
				);
				reads.saturating_accrue(1);
				writes.saturating_accrue(2);

				// dec providers for old account
				let _ = frame_system::Pallet::<T>::dec_providers(&old_pool_account);
				writes.saturating_accrue(1);

				// change pool key
				pallet_asset_conversion::Pools::<T>::insert(new_pool_id, pool_info);
				pallet_asset_conversion::Pools::<T>::remove(old_pool_id);
			}

			T::DbWeight::get().reads_writes(reads, writes)
		}
	}
}<|MERGE_RESOLUTION|>--- conflicted
+++ resolved
@@ -940,7 +940,6 @@
 /// upgrades in case governance decides to do so. THE ORDER IS IMPORTANT.
 #[rustfmt::skip]
 pub type Migrations = (
-<<<<<<< HEAD
 	migrations::V0_09_20,
 	migrations::V1_04_00,
 	migrations::Unreleased
@@ -960,21 +959,8 @@
 		migrations::NativeAssetParents0ToParents1Migration<Runtime>,
 		pallet_multisig::migrations::v1::MigrateToV1<Runtime>,
 		InitStorageVersions,
+    DeleteUndecodableStorage,
 	);
-=======
-	// v9420
-	pallet_nfts::migration::v1::MigrateToV1<Runtime>,
-	// unreleased
-	pallet_collator_selection::migration::v1::MigrateToV1<Runtime>,
-	// unreleased
-	migrations::NativeAssetParents0ToParents1Migration<Runtime>,
-	// unreleased
-	pallet_multisig::migrations::v1::MigrateToV1<Runtime>,
-	// unreleased
-	InitStorageVersions,
-	// unreleased
-	DeleteUndecodableStorage,
-);
 
 /// Asset Hub Westend has some undecodable storage, delete it.
 /// See <https://github.com/paritytech/polkadot-sdk/issues/2241> for more info.
@@ -1043,7 +1029,6 @@
 
 		<Runtime as frame_system::Config>::DbWeight::get().reads_writes(0, writes)
 	}
->>>>>>> 408af9b3
 }
 
 /// Migration to initialize storage versions for pallets added after genesis.
