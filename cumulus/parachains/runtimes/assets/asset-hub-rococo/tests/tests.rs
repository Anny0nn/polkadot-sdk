--- conflicted
+++ resolved
@@ -1093,116 +1093,6 @@
 	}
 }
 
-<<<<<<< HEAD
-/// Tests expected configuration of isolated `pallet_xcm::Config::XcmReserveTransferFilter`.
-#[test]
-fn xcm_reserve_transfer_filter_works() {
-	// prepare assets
-	let only_native_assets = || vec![Asset::from((TokenLocation::get(), 1000))];
-	let only_trust_backed_assets = || {
-		vec![Asset::from((
-			AssetIdForTrustBackedAssetsConvert::convert_back(&12345).unwrap(),
-			2000,
-		))]
-	};
-	let only_sibling_foreign_assets =
-		|| vec![Asset::from((Location::new(1, [Parachain(12345)]), 3000))];
-	let only_different_global_consensus_foreign_assets = || {
-		vec![Asset::from((
-			Location::new(2, [GlobalConsensus(Wococo), Parachain(12345)]),
-			4000,
-		))]
-	};
-
-	// prepare destinations
-	let relaychain = Location::parent();
-	let sibling_parachain = Location::new(1, [Parachain(54321)]);
-	let different_global_consensus_parachain_other_than_asset_hub_wococo =
-		Location::new(2, [GlobalConsensus(Kusama), Parachain(12345)]);
-	let bridged_asset_hub_wococo = bridging::to_wococo::AssetHubWococo::get();
-	let bridged_asset_hub_rococo = bridging::to_rococo::AssetHubRococo::get();
-
-	// prepare expected test data sets: (destination, assets, expected_result)
-	let test_data = vec![
-		(relaychain, only_native_assets(), true),
-		(relaychain, only_trust_backed_assets(), true),
-		(relaychain, only_sibling_foreign_assets(), true),
-		(relaychain, only_different_global_consensus_foreign_assets(), true),
-		(sibling_parachain, only_native_assets(), true),
-		(sibling_parachain, only_trust_backed_assets(), true),
-		(sibling_parachain, only_sibling_foreign_assets(), true),
-		(sibling_parachain, only_different_global_consensus_foreign_assets(), true),
-		(
-			different_global_consensus_parachain_other_than_asset_hub_wococo,
-			only_native_assets(),
-			false,
-		),
-		(
-			different_global_consensus_parachain_other_than_asset_hub_wococo,
-			only_trust_backed_assets(),
-			false,
-		),
-		(
-			different_global_consensus_parachain_other_than_asset_hub_wococo,
-			only_sibling_foreign_assets(),
-			false,
-		),
-		(
-			different_global_consensus_parachain_other_than_asset_hub_wococo,
-			only_different_global_consensus_foreign_assets(),
-			false,
-		),
-	];
-
-	let additional_test_data_for_rococo_flavor = vec![
-		(bridged_asset_hub_wococo, only_native_assets(), true),
-		(bridged_asset_hub_wococo, only_trust_backed_assets(), false),
-		(bridged_asset_hub_wococo, only_sibling_foreign_assets(), false),
-		(bridged_asset_hub_wococo, only_different_global_consensus_foreign_assets(), false),
-	];
-	let additional_test_data_for_wococo_flavor = vec![
-		(bridged_asset_hub_rococo, only_native_assets(), true),
-		(bridged_asset_hub_rococo, only_trust_backed_assets(), false),
-		(bridged_asset_hub_rococo, only_sibling_foreign_assets(), false),
-		(bridged_asset_hub_rococo, only_different_global_consensus_foreign_assets(), false),
-	];
-
-	// lets test filter with test data
-	ExtBuilder::<Runtime>::default()
-		.with_collators(collator_session_keys().collators())
-		.with_session_keys(collator_session_keys().session_keys())
-		.with_tracing()
-		.build()
-		.execute_with(|| {
-			type XcmReserveTransferFilter =
-				<Runtime as pallet_xcm::Config>::XcmReserveTransferFilter;
-
-			fn do_test(data: Vec<(Location, Vec<Asset>, bool)>) {
-				for (dest, assets, expected_result) in data {
-					assert_eq!(
-						expected_result,
-						XcmReserveTransferFilter::contains(&(dest, assets.clone())),
-						"expected_result: {} for dest: {:?} and assets: {:?}",
-						expected_result,
-						dest,
-						assets
-					);
-				}
-			}
-
-			// check for Rococo flavor
-			do_test(test_data.clone());
-			do_test(additional_test_data_for_rococo_flavor);
-
-			// check for Wococo flavor
-			asset_hub_wococo_tests::set_wococo_flavor();
-			do_test(test_data);
-			do_test(additional_test_data_for_wococo_flavor);
-		})
-}
-
-=======
->>>>>>> 29b4bd42
 #[test]
 fn change_xcm_bridge_hub_router_byte_fee_by_governance_works() {
 	asset_test_utils::test_cases::change_storage_constant_by_governance_works::<
