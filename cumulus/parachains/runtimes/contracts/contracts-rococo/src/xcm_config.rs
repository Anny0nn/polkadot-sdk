--- conflicted
+++ resolved
@@ -120,26 +120,11 @@
 	pub const MaxInstructions: u32 = 100;
 }
 
-<<<<<<< HEAD
 pub struct ParentOrParentsPlurality;
 impl Contains<Location> for ParentOrParentsPlurality {
 	fn contains(location: &Location) -> bool {
 		matches!(location.unpack(), (1, []) | (1, [Plurality { .. }]))
 	}
-}
-
-pub struct ParentOrSiblings;
-impl Contains<Location> for ParentOrSiblings {
-	fn contains(location: &Location) -> bool {
-		matches!(location.unpack(), (1, []) | (1, [_]))
-	}
-=======
-match_types! {
-	pub type ParentOrParentsPlurality: impl Contains<MultiLocation> = {
-		MultiLocation { parents: 1, interior: Here } |
-		MultiLocation { parents: 1, interior: X1(Plurality { .. }) }
-	};
->>>>>>> d43d2fe2
 }
 
 pub type Barrier = TrailingSetTopicAsId<
