--- conflicted
+++ resolved
@@ -1232,16 +1232,11 @@
 				frame_system::CheckWeight::new(),
 				pallet_transaction_payment::ChargeTransactionPayment::from(10),
 				BridgeRejectObsoleteHeadersAndMessages,
-<<<<<<< HEAD
-				(bridge_to_westend_config::OnBridgeHubRococoRefundBridgeHubWestendMessages::default(),)
-			).into();
-=======
 				(
 					bridge_to_westend_config::OnBridgeHubRococoRefundBridgeHubWestendMessages::default(),
 					bridge_to_bulletin_config::OnBridgeHubRococoRefundRococoBulletinMessages::default(),
 				)
-			);
->>>>>>> ddd5434e
+			).into();
 
 			// for BridgeHubRococo
 			{
