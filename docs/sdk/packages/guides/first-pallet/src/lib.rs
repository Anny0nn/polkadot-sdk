//! Pallets use din the `your_first_pallet` guide.

#![cfg_attr(not(feature = "std"), no_std)]

#[docify::export]
#[frame::pallet(dev_mode)]
pub mod shell_pallet {
	// a Shell pallet. This is the bare minimum skeleton of any FRAME-based pallet.
	use frame::prelude::*;

	/// A trait meant to configure the pallet over types and values. See
	/// [`frame::pallet_macros::config`] for more info.
	#[pallet::config]
	pub trait Config: frame_system::Config {}

	/// The main struct that represents the functionality of the pallet. See
	/// [`frame::pallet_macros::pallet`] for more info.
	#[pallet::pallet]
	pub struct Pallet<T>(_);
}

#[frame::pallet(dev_mode)]
pub mod pallet {
	use frame::prelude::*;

	#[docify::export]
	pub type Balance = u128;

	#[pallet::config]
	pub trait Config: frame_system::Config {}

	#[pallet::pallet]
	pub struct Pallet<T>(_);

	#[docify::export]
	/// Single storage item, of type `Balance`.
	#[pallet::storage]
	pub type TotalIssuance<T: Config> = StorageValue<Value = Balance>;

	#[docify::export]
	/// A mapping from `T::AccountId` to `Balance`.
	#[pallet::storage]
	pub type Balances<T: Config> = StorageMap<Key = T::AccountId, Value = Balance>;

	#[docify::export(impl_pallet)]
	#[pallet::call]
	impl<T: Config> Pallet<T> {
		/// An unsafe mint that can be called by anyone. Not a great idea.
		pub fn mint_unsafe(
			origin: T::RuntimeOrigin,
			dest: T::AccountId,
			amount: Balance,
		) -> DispatchResult {
			// ensure that this is a signed account, but we don't really check `_anyone`.
			let _anyone = ensure_signed(origin)?;

			// update the balances map. Notice how all `<T: Config>` remains as `<T>`.
			Balances::<T>::mutate(dest, |b| *b = Some(b.unwrap_or(0) + amount));
			// update total issuance.
			TotalIssuance::<T>::mutate(|t| *t = Some(t.unwrap_or(0) + amount));

			Ok(())
		}

		/// Transfer `amount` from `origin` to `dest`.
		pub fn transfer(
			origin: T::RuntimeOrigin,
			dest: T::AccountId,
			amount: Balance,
		) -> DispatchResult {
			let sender = ensure_signed(origin)?;

			// ensure sender has enough balance, and if so, calculate what is left after `amount`.
			let sender_balance = Balances::<T>::get(&sender).ok_or("NonExistentAccount")?;
			if sender_balance < amount {
				return Err("InsufficientBalance".into())
			}
			let reminder = sender_balance - amount;

			// update sender and dest balances.
			Balances::<T>::mutate(dest, |b| *b = Some(b.unwrap_or(0) + amount));
			Balances::<T>::insert(&sender, reminder);

			Ok(())
		}
	}

	#[allow(unused)]
	impl<T: Config> Pallet<T> {
		#[docify::export]
		pub fn transfer_better(
			origin: T::RuntimeOrigin,
			dest: T::AccountId,
			amount: Balance,
		) -> DispatchResult {
			let sender = ensure_signed(origin)?;

			let sender_balance = Balances::<T>::get(&sender).ok_or("NonExistentAccount")?;
			ensure!(sender_balance >= amount, "InsufficientBalance");
			let reminder = sender_balance - amount;

			// .. snip
			Ok(())
		}

		#[docify::export]
		/// Transfer `amount` from `origin` to `dest`.
		pub fn transfer_better_checked(
			origin: T::RuntimeOrigin,
			dest: T::AccountId,
			amount: Balance,
		) -> DispatchResult {
			let sender = ensure_signed(origin)?;

			let sender_balance = Balances::<T>::get(&sender).ok_or("NonExistentAccount")?;
			let reminder = sender_balance.checked_sub(amount).ok_or("InsufficientBalance")?;

			// .. snip
			Ok(())
		}
	}

	#[cfg(any(test, doc))]
	pub(crate) mod tests {
		use super::*;
		use frame::testing_prelude::*;

		const ALICE: u64 = 1;
		const BOB: u64 = 2;
		const CHARLIE: u64 = 3;

		// we need to reference our `mod pallet` as an identifier to pass to
		// `construct_runtime`.
		use crate::pallet as pallet_currency;

		#[docify::export]
		mod runtime {
<<<<<<< HEAD
			use super::*;
			// we need to reference our `mod pallet` as an identifier to pass to
			// `construct_runtime`.
			use crate::pallet as pallet_currency;

			construct_runtime!(
				pub struct Runtime {
					// ---^^^^^^ This is where `struct Runtime` is defined.
					System: frame_system,
					Currency: pallet_currency,
					// this macro expects us to express pallets as "<some name for pallet>: <path
					// to pallet>"
				}
			);
=======
			#[runtime::runtime]
			#[runtime::derive(
				RuntimeCall,
				RuntimeEvent,
				RuntimeError,
				RuntimeOrigin,
				RuntimeFreezeReason,
				RuntimeHoldReason,
				RuntimeSlashReason,
				RuntimeLockId,
				RuntimeTask
			)]
			pub struct Runtime;

			#[runtime::pallet_index(0)]
			pub type System = frame_system;

			#[runtime::pallet_index(1)]
			pub type Currency = pallet_currency;
		}
>>>>>>> 43be5fa3

		#[derive_impl(frame_system::config_preludes::TestDefaultConfig)]
		impl frame_system::Config for Runtime {
			type Block = MockBlock<Runtime>;
			// within pallet we just said `<T as frame_system::Config>::AccountId`, now we
			// finally specified it.
			type AccountId = u64;
		}

<<<<<<< HEAD
		pub(crate) use runtime::*;

=======
		// our simple pallet has nothing to be configured.
		impl pallet_currency::Config for Runtime {}
>>>>>>> 43be5fa3

		#[allow(unused)]
		#[docify::export]
		fn new_test_state_basic() -> TestState {
			let mut state = TestState::new_empty();
			let accounts = vec![(ALICE, 100), (BOB, 100)];
			state.execute_with(|| {
				for (who, amount) in &accounts {
					Balances::<Runtime>::insert(who, amount);
					TotalIssuance::<Runtime>::mutate(|b| *b = Some(b.unwrap_or(0) + amount));
				}
			});

			state
		}

		#[docify::export]
		pub(crate) struct StateBuilder {
			balances: Vec<(<Runtime as frame_system::Config>::AccountId, Balance)>,
		}

		#[docify::export(default_state_builder)]
		impl Default for StateBuilder {
			fn default() -> Self {
				Self { balances: vec![(ALICE, 100), (BOB, 100)] }
			}
		}

		#[docify::export(impl_state_builder_add)]
		impl StateBuilder {
			fn add_balance(
				mut self,
				who: <Runtime as frame_system::Config>::AccountId,
				amount: Balance,
			) -> Self {
				self.balances.push((who, amount));
				self
			}
		}

		#[docify::export(impl_state_builder_build)]
		impl StateBuilder {
			pub(crate) fn build_and_execute(self, test: impl FnOnce() -> ()) {
				let mut ext = TestState::new_empty();

				// Some code that is executed before all tests: setup state.
				ext.execute_with(|| {
					for (who, amount) in &self.balances {
						Balances::<Runtime>::insert(who, amount);
						TotalIssuance::<Runtime>::mutate(|b| *b = Some(b.unwrap_or(0) + amount));
					}
				});

				ext.execute_with(test);

				// Some code that is executed after all tests: check total issuance.
				ext.execute_with(|| {
					assert_eq!(
						Balances::<Runtime>::iter().map(|(_, x)| x).sum::<u128>(),
						TotalIssuance::<Runtime>::get().unwrap_or_default()
					);
				})
			}
		}

		#[docify::export]
		#[test]
		fn first_test() {
			TestState::new_empty().execute_with(|| {
				// We expect Alice's account to have no funds.
				assert_eq!(Balances::<Runtime>::get(&ALICE), None);
				assert_eq!(TotalIssuance::<Runtime>::get(), None);

				// mint some funds into Alice's account.
				assert_ok!(Pallet::<Runtime>::mint_unsafe(
					RuntimeOrigin::signed(ALICE),
					ALICE,
					100
				));

				// re-check the above
				assert_eq!(Balances::<Runtime>::get(&ALICE), Some(100));
				assert_eq!(TotalIssuance::<Runtime>::get(), Some(100));
			})
		}

		#[docify::export]
		#[test]
		fn state_builder_works() {
			StateBuilder::default().build_and_execute(|| {
				assert_eq!(Balances::<Runtime>::get(&ALICE), Some(100));
				assert_eq!(Balances::<Runtime>::get(&BOB), Some(100));
				assert_eq!(Balances::<Runtime>::get(&CHARLIE), None);
				assert_eq!(TotalIssuance::<Runtime>::get(), Some(200));
			});
		}

		#[docify::export]
		#[test]
		fn state_builder_add_balance() {
			StateBuilder::default().add_balance(CHARLIE, 42).build_and_execute(|| {
				assert_eq!(Balances::<Runtime>::get(&CHARLIE), Some(42));
				assert_eq!(TotalIssuance::<Runtime>::get(), Some(242));
			})
		}

		#[test]
		#[should_panic]
		fn state_builder_duplicate_genesis_fails() {
			StateBuilder::default()
				.add_balance(CHARLIE, 42)
				.add_balance(CHARLIE, 43)
				.build_and_execute(|| {
					assert_eq!(Balances::<Runtime>::get(&CHARLIE), None);
					assert_eq!(TotalIssuance::<Runtime>::get(), Some(242));
				})
		}

		#[docify::export]
		#[test]
		fn mint_works() {
			StateBuilder::default().build_and_execute(|| {
				// given the initial state, when:
				assert_ok!(Pallet::<Runtime>::mint_unsafe(RuntimeOrigin::signed(ALICE), BOB, 100));

				// then:
				assert_eq!(Balances::<Runtime>::get(&BOB), Some(200));
				assert_eq!(TotalIssuance::<Runtime>::get(), Some(300));

				// given:
				assert_ok!(Pallet::<Runtime>::mint_unsafe(
					RuntimeOrigin::signed(ALICE),
					CHARLIE,
					100
				));

				// then:
				assert_eq!(Balances::<Runtime>::get(&CHARLIE), Some(100));
				assert_eq!(TotalIssuance::<Runtime>::get(), Some(400));
			});
		}

		#[docify::export]
		#[test]
		fn transfer_works() {
			StateBuilder::default().build_and_execute(|| {
				// given the the initial state, when:
				assert_ok!(Pallet::<Runtime>::transfer(RuntimeOrigin::signed(ALICE), BOB, 50));

				// then:
				assert_eq!(Balances::<Runtime>::get(&ALICE), Some(50));
				assert_eq!(Balances::<Runtime>::get(&BOB), Some(150));
				assert_eq!(TotalIssuance::<Runtime>::get(), Some(200));

				// when:
				assert_ok!(Pallet::<Runtime>::transfer(RuntimeOrigin::signed(BOB), ALICE, 50));

				// then:
				assert_eq!(Balances::<Runtime>::get(&ALICE), Some(100));
				assert_eq!(Balances::<Runtime>::get(&BOB), Some(100));
				assert_eq!(TotalIssuance::<Runtime>::get(), Some(200));
			});
		}

		#[docify::export]
		#[test]
		fn transfer_from_non_existent_fails() {
			StateBuilder::default().build_and_execute(|| {
				// given the the initial state, when:
				assert_err!(
					Pallet::<Runtime>::transfer(RuntimeOrigin::signed(CHARLIE), ALICE, 10),
					"NonExistentAccount"
				);

				// then nothing has changed.
				assert_eq!(Balances::<Runtime>::get(&ALICE), Some(100));
				assert_eq!(Balances::<Runtime>::get(&BOB), Some(100));
				assert_eq!(Balances::<Runtime>::get(&CHARLIE), None);
				assert_eq!(TotalIssuance::<Runtime>::get(), Some(200));
			});
		}
	}
}

#[frame::pallet(dev_mode)]
pub mod pallet_v2 {
	use super::pallet::Balance;
	use frame::prelude::*;

	#[docify::export(config_v2)]
	#[pallet::config]
	pub trait Config: frame_system::Config {
		/// The overarching event type of the runtime.
		type RuntimeEvent: From<Event<Self>>
			+ IsType<<Self as frame_system::Config>::RuntimeEvent>
			+ TryInto<Event<Self>>;
	}

	#[pallet::pallet]
	pub struct Pallet<T>(_);

	#[docify::export]
	/// Single storage item, of type `Balance`.
	#[pallet::storage]
	pub type TotalIssuance<T: Config> = StorageValue<Value = Balance>;

	#[docify::export]
	/// A mapping from `T::AccountId` to `Balance`.
	#[pallet::storage]
	pub type Balances<T: Config> = StorageMap<Key = T::AccountId, Value = Balance>;

	#[docify::export]
	#[pallet::error]
	pub enum Error<T> {
		/// Account does not exist.
		NonExistentAccount,
		/// Account does not have enough balance.
		InsufficientBalance,
	}

	#[docify::export]
	#[pallet::event]
	#[pallet::generate_deposit(pub(super) fn deposit_event)]
	pub enum Event<T: Config> {
		/// A transfer succeeded.
		Transferred { sender: T::AccountId, dest: T::AccountId, amount: Balance },
	}

	#[pallet::call]
	impl<T: Config> Pallet<T> {
		#[docify::export(transfer_v2)]
		pub fn transfer(
			origin: T::RuntimeOrigin,
			dest: T::AccountId,
			amount: Balance,
		) -> DispatchResult {
			let sender = ensure_signed(origin)?;

			// ensure sender has enough balance, and if so, calculate what is left after `amount`.
			let sender_balance =
				Balances::<T>::get(&sender).ok_or(Error::<T>::NonExistentAccount)?;
			let reminder =
				sender_balance.checked_sub(amount).ok_or(Error::<T>::InsufficientBalance)?;

			Balances::<T>::mutate(&dest, |b| *b = Some(b.unwrap_or(0) + amount));
			Balances::<T>::insert(&sender, reminder);

			Self::deposit_event(Event::<T>::Transferred { sender, dest, amount });

			Ok(())
		}
	}

	#[cfg(any(test, doc))]
	pub mod tests {
		use super::{super::pallet::tests::StateBuilder, *};
		use frame::testing_prelude::*;
		const ALICE: u64 = 1;
		const BOB: u64 = 2;

		pub mod runtime_v2 {
			use super::*;
			use crate::pallet_v2 as pallet_currency;

			construct_runtime!(
				pub enum Runtime {
					System: frame_system,
					Currency: pallet_currency,
				}
			);

			#[derive_impl(frame_system::config_preludes::TestDefaultConfig)]
			impl frame_system::Config for Runtime {
				type Block = MockBlock<Runtime>;
				type AccountId = u64;
			}

			#[docify::export(runtime_v2_event)]
			impl pallet_currency::Config for Runtime {
				type RuntimeEvent = RuntimeEvent;
			}
		}

		pub(crate) use runtime_v2::*;

		#[docify::export(transfer_works_v2)]
		#[test]
		fn transfer_works() {
			StateBuilder::default().build_and_execute(|| {
				// skip the genesis block, as events are not deposited there and we need them for
				// the final assertion.
				System::set_block_number(ALICE);

				// given the the initial state, when:
				assert_ok!(Pallet::<Runtime>::transfer(RuntimeOrigin::signed(ALICE), BOB, 50));

				// then:
				assert_eq!(Balances::<Runtime>::get(&ALICE), Some(50));
				assert_eq!(Balances::<Runtime>::get(&BOB), Some(150));
				assert_eq!(TotalIssuance::<Runtime>::get(), Some(200));

				// now we can also check that an event has been deposited:
				assert_eq!(
					System::read_events_for_pallet::<Event<Runtime>>(),
					vec![Event::Transferred { from: ALICE, to: BOB, amount: 50 }]
				);
			});
		}
	}
}<|MERGE_RESOLUTION|>--- conflicted
+++ resolved
@@ -135,7 +135,6 @@
 
 		#[docify::export]
 		mod runtime {
-<<<<<<< HEAD
 			use super::*;
 			// we need to reference our `mod pallet` as an identifier to pass to
 			// `construct_runtime`.
@@ -150,44 +149,20 @@
 					// to pallet>"
 				}
 			);
-=======
-			#[runtime::runtime]
-			#[runtime::derive(
-				RuntimeCall,
-				RuntimeEvent,
-				RuntimeError,
-				RuntimeOrigin,
-				RuntimeFreezeReason,
-				RuntimeHoldReason,
-				RuntimeSlashReason,
-				RuntimeLockId,
-				RuntimeTask
-			)]
-			pub struct Runtime;
-
-			#[runtime::pallet_index(0)]
-			pub type System = frame_system;
-
-			#[runtime::pallet_index(1)]
-			pub type Currency = pallet_currency;
-		}
->>>>>>> 43be5fa3
-
-		#[derive_impl(frame_system::config_preludes::TestDefaultConfig)]
-		impl frame_system::Config for Runtime {
-			type Block = MockBlock<Runtime>;
-			// within pallet we just said `<T as frame_system::Config>::AccountId`, now we
-			// finally specified it.
-			type AccountId = u64;
-		}
-
-<<<<<<< HEAD
+
+			#[derive_impl(frame_system::config_preludes::TestDefaultConfig)]
+			impl frame_system::Config for Runtime {
+				type Block = MockBlock<Runtime>;
+				// within pallet we just said `<T as frame_system::Config>::AccountId`, now we
+				// finally specified it.
+				type AccountId = u64;
+			}
+
+			// our simple pallet has nothing to be configured.
+			impl pallet_currency::Config for Runtime {}
+		}
+
 		pub(crate) use runtime::*;
-
-=======
-		// our simple pallet has nothing to be configured.
-		impl pallet_currency::Config for Runtime {}
->>>>>>> 43be5fa3
 
 		#[allow(unused)]
 		#[docify::export]
