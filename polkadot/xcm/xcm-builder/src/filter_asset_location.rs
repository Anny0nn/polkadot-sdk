--- conflicted
+++ resolved
@@ -14,20 +14,12 @@
 // You should have received a copy of the GNU General Public License
 // along with Polkadot.  If not, see <http://www.gnu.org/licenses/>.
 
-<<<<<<< HEAD
-//! Various implementations of `ContainsPair<Asset, Location>`.
-
-use frame_support::traits::{ContainsPair, Get};
-use sp_std::marker::PhantomData;
-use xcm::latest::{Asset, AssetFilter, AssetId, Location};
-=======
-//! Various implementations of `ContainsPair<MultiAsset, MultiLocation>` or
-//! `Contains<(MultiLocation, Vec<MultiAsset>)>`.
+//! Various implementations of `ContainsPair<Asset, Location>` or
+//! `Contains<(Location, Vec<Asset>)>`.
 
 use frame_support::traits::{Contains, ContainsPair, Get};
 use sp_std::{marker::PhantomData, vec::Vec};
-use xcm::latest::{AssetId::Concrete, MultiAsset, MultiAssetFilter, MultiLocation, WildMultiAsset};
->>>>>>> 18ae2248
+use xcm::latest::{Asset, AssetFilter, AssetId, Location, WildAsset};
 
 /// Accepts an asset iff it is a native asset.
 pub struct NativeAsset;
@@ -50,14 +42,14 @@
 
 /// Accepts a tuple `(location, assets)` if the `location` is contained in the `Contains`
 /// implementation of the given `Location` and if every asset from `assets` matches at least one of
-/// the `MultiAssetFilter` instances provided by the `Get` implementation of `AssetFilters`.
+/// the `AssetFilter` instances provided by the `Get` implementation of `AssetFilters`.
 pub struct LocationWithAssetFilters<Location, AssetFilters>(
 	sp_std::marker::PhantomData<(Location, AssetFilters)>,
 );
-impl<Location: Contains<MultiLocation>, AssetFilters: Get<Vec<MultiAssetFilter>>>
-	Contains<(MultiLocation, Vec<MultiAsset>)> for LocationWithAssetFilters<Location, AssetFilters>
+impl<Location: Contains<Location>, AssetFilters: Get<Vec<AssetFilter>>>
+	Contains<(Location, Vec<Asset>)> for LocationWithAssetFilters<Location, AssetFilters>
 {
-	fn contains((location, assets): &(MultiLocation, Vec<MultiAsset>)) -> bool {
+	fn contains((location, assets): &(Location, Vec<Asset>)) -> bool {
 		log::trace!(target: "xcm::contains", "LocationWithAssetFilters location: {:?}, assets: {:?}", location, assets);
 
 		// `location` must match the `Location` filter.
@@ -78,12 +70,12 @@
 	}
 }
 
-/// Implementation of `Get<Vec<MultiAssetFilter>>` which accepts every asset.
+/// Implementation of `Get<Vec<AssetFilter>>` which accepts every asset.
 /// (For example, it can be used with `LocationWithAssetFilters`).
 pub struct AllAssets;
-impl Get<Vec<MultiAssetFilter>> for AllAssets {
-	fn get() -> Vec<MultiAssetFilter> {
-		sp_std::vec![MultiAssetFilter::Wild(WildMultiAsset::All)]
+impl Get<Vec<AssetFilter>> for AllAssets {
+	fn get() -> Vec<AssetFilter> {
+		sp_std::vec![AssetFilter::Wild(WildAsset::All)]
 	}
 }
 
@@ -96,24 +88,24 @@
 	#[test]
 	fn location_with_asset_filters_works() {
 		frame_support::parameter_types! {
-			pub ParaA: MultiLocation = MultiLocation::new(1, X1(Parachain(1001)));
-			pub ParaB: MultiLocation = MultiLocation::new(1, X1(Parachain(1002)));
-			pub ParaC: MultiLocation = MultiLocation::new(1, X1(Parachain(1003)));
-
-			pub AssetXLocation: MultiLocation = MultiLocation::new(1, X1(GeneralIndex(1111)));
-			pub AssetYLocation: MultiLocation = MultiLocation::new(1, X1(GeneralIndex(2222)));
-			pub AssetZLocation: MultiLocation = MultiLocation::new(1, X1(GeneralIndex(3333)));
-
-			pub OnlyAssetXOrAssetY: sp_std::vec::Vec<MultiAssetFilter> = sp_std::vec![
+			pub ParaA: Location = Location::new(1, [Parachain(1001)]);
+			pub ParaB: Location = Location::new(1, [Parachain(1002)]);
+			pub ParaC: Location = Location::new(1, [Parachain(1003)]);
+
+			pub AssetXLocation: Location = Location::new(1, [GeneralIndex(1111)]);
+			pub AssetYLocation: Location = Location::new(1, [GeneralIndex(2222)]);
+			pub AssetZLocation: Location = Location::new(1, [GeneralIndex(3333)]);
+
+			pub OnlyAssetXOrAssetY: sp_std::vec::Vec<AssetFilter> = sp_std::vec![
 				Wild(AllOf { fun: WildFungible, id: Concrete(AssetXLocation::get()) }),
 				Wild(AllOf { fun: WildFungible, id: Concrete(AssetYLocation::get()) }),
 			];
-			pub OnlyAssetZ: sp_std::vec::Vec<MultiAssetFilter> = sp_std::vec![
+			pub OnlyAssetZ: sp_std::vec::Vec<AssetFilter> = sp_std::vec![
 				Wild(AllOf { fun: WildFungible, id: Concrete(AssetZLocation::get()) })
 			];
 		}
 
-		let test_data: Vec<(MultiLocation, Vec<MultiAsset>, bool)> = vec![
+		let test_data: Vec<(Location, Vec<Asset>, bool)> = vec![
 			(ParaA::get(), vec![(AssetXLocation::get(), 1).into()], true),
 			(ParaA::get(), vec![(AssetYLocation::get(), 1).into()], true),
 			(ParaA::get(), vec![(AssetZLocation::get(), 1).into()], false),
