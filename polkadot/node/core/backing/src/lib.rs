--- conflicted
+++ resolved
@@ -901,48 +901,7 @@
 
 			let active_leaf_state = ActiveLeafState::new(prospective_parachains_mode);
 
-<<<<<<< HEAD
 			state.per_leaf.insert(leaf.hash, active_leaf_state);
-=======
-				ctx.send_message(ProspectiveParachainsMessage::GetTreeMembership(
-					para_id,
-					candidate_hash,
-					tx,
-				))
-				.await;
-			}
-
-			let mut seconded_at_depth = HashMap::new();
-			while let Some(response) = membership_answers.next().await {
-				match response {
-					Err(oneshot::Canceled) => {
-						gum::warn!(
-							target: LOG_TARGET,
-							"Prospective parachains subsystem unreachable for membership request",
-						);
-					},
-					Ok((para_id, candidate_hash, membership)) => {
-						// This request gives membership in all fragment trees. We have some
-						// wasted data here, and it can be optimized if it proves
-						// relevant to performance.
-						if let Some((_, depths)) =
-							membership.into_iter().find(|(leaf_hash, _)| leaf_hash == &leaf.hash)
-						{
-							let para_entry: &mut BTreeMap<usize, CandidateHash> =
-								seconded_at_depth.entry(para_id).or_default();
-							for depth in depths {
-								para_entry.insert(depth, candidate_hash);
-							}
-						}
-					},
-				}
-			}
-
-			state.per_leaf.insert(
-				leaf.hash,
-				ActiveLeafState { prospective_parachains_mode, seconded_at_depth },
-			);
->>>>>>> 30ef8651
 
 			let fresh_relay_parent = match fresh_relay_parents {
 				Some(f) => f.to_vec(),
