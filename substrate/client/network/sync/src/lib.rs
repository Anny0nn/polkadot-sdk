--- conflicted
+++ resolved
@@ -1448,13 +1448,8 @@
 	/// Updates our internal state for best queued block and then goes
 	/// through all peers to update our view of their state as well.
 	fn on_block_queued(&mut self, hash: &B::Hash, number: NumberFor<B>) {
-<<<<<<< HEAD
 		if self.fork_targets.remove(&(number, *hash)).is_some() {
-			trace!(target: "sync", "Completed fork sync {:?}", hash);
-=======
-		if self.fork_targets.remove(hash).is_some() {
 			trace!(target: LOG_TARGET, "Completed fork sync {hash:?}");
->>>>>>> 056c4221
 		}
 		if let Some(gap_sync) = &mut self.gap_sync {
 			if number > gap_sync.best_queued_number && number <= gap_sync.target {
@@ -2729,22 +2724,13 @@
 	check_block: impl Fn(&B::Hash) -> BlockStatus,
 	max_blocks_per_request: u32,
 ) -> Option<(B::Hash, BlockRequest<B>)> {
-<<<<<<< HEAD
 	targets.retain(|(number, hash), _| {
 		if *number <= finalized {
-			trace!(target: "sync", "Removed expired fork sync request {:?} (#{})", hash, number);
-			return false
-		}
-		if check_block(hash) != BlockStatus::Unknown {
-			trace!(target: "sync", "Removed obsolete fork sync request {:?} (#{})", hash, number);
-=======
-	targets.retain(|hash, r| {
-		if r.number <= finalized {
 			trace!(
 				target: LOG_TARGET,
 				"Removed expired fork sync request {:?} (#{})",
 				hash,
-				r.number,
+				number,
 			);
 			return false
 		}
@@ -2753,9 +2739,8 @@
 				target: LOG_TARGET,
 				"Removed obsolete fork sync request {:?} (#{})",
 				hash,
-				r.number,
+				number,
 			);
->>>>>>> 056c4221
 			return false
 		}
 		true
@@ -2769,7 +2754,6 @@
 		if !r.peers.contains(&id) {
 			continue
 		}
-<<<<<<< HEAD
 		let parent_status = r.parent_hash.as_ref().map_or(BlockStatus::Unknown, check_block);
 		let count = if parent_status == BlockStatus::Unknown {
 			(*number - finalized).saturated_into::<u32>() // up to the last finalized block
@@ -2777,7 +2761,10 @@
 			// request only single block
 			1
 		};
-		trace!(target: "sync", "Downloading requested fork {:?} from {}, {} blocks", hash, id, count);
+		trace!(
+			target: LOG_TARGET,
+			"Downloading requested fork {hash:?} from {id}, {count} blocks",
+		);
 		return Some((
 			*hash,
 			BlockRequest::<B> {
@@ -2788,37 +2775,6 @@
 				max: Some(count),
 			},
 		))
-=======
-		// Download the fork only if it is behind or not too far ahead our tip of the chain
-		// Otherwise it should be downloaded in full sync mode.
-		if r.number <= best_num ||
-			(r.number - best_num).saturated_into::<u32>() < max_blocks_per_request as u32
-		{
-			let parent_status = r.parent_hash.as_ref().map_or(BlockStatus::Unknown, check_block);
-			let count = if parent_status == BlockStatus::Unknown {
-				(r.number - finalized).saturated_into::<u32>() // up to the last finalized block
-			} else {
-				// request only single block
-				1
-			};
-			trace!(
-				target: LOG_TARGET,
-				"Downloading requested fork {hash:?} from {id}, {count} blocks",
-			);
-			return Some((
-				*hash,
-				BlockRequest::<B> {
-					id: 0,
-					fields: attributes,
-					from: FromBlock::Hash(*hash),
-					direction: Direction::Descending,
-					max: Some(count),
-				},
-			))
-		} else {
-			trace!(target: LOG_TARGET, "Fork too far in the future: {:?} (#{})", hash, r.number);
-		}
->>>>>>> 056c4221
 	}
 	None
 }
