--- conflicted
+++ resolved
@@ -176,12 +176,8 @@
 mod tests {
 	use super::*;
 
-<<<<<<< HEAD
 	use libp2p::multihash::Multihash;
 	use multihash_codetable::Code;
-=======
-	use multihash::{self, Multihash};
->>>>>>> d38f6e67
 	use quickcheck::{Arbitrary, Gen, QuickCheck, TestResult};
 
 	use sp_authority_discovery::{AuthorityId, AuthorityPair};
