[package]
name = "sc-authority-discovery"
version = "0.34.0"
authors.workspace = true
edition.workspace = true
build = "build.rs"
license = "GPL-3.0-or-later WITH Classpath-exception-2.0"
homepage = "https://substrate.io"
repository.workspace = true
description = "Substrate authority discovery."
readme = "README.md"

[lints]
workspace = true

[package.metadata.docs.rs]
targets = ["x86_64-unknown-linux-gnu"]

[build-dependencies]
prost-build = "0.11"

[dependencies]
codec = { package = "parity-scale-codec", version = "3.6.1", default-features = false }
futures = "0.3.30"
futures-timer = "3.0.1"
ip_network = "0.4.1"
<<<<<<< HEAD
libp2p = { version = "0.52.3", features = ["ed25519", "kad"] }
=======
libp2p = { version = "0.51.4", features = ["ed25519", "kad"] }
multihash = { version = "0.17.0", default-features = false, features = ["sha2", "std"] }
>>>>>>> d38f6e67
linked_hash_set = "0.1.4"
log = { workspace = true, default-features = true }
prost = "0.12"
rand = "0.8.5"
thiserror = { workspace = true }
prometheus-endpoint = { package = "substrate-prometheus-endpoint", path = "../../utils/prometheus" }
sc-client-api = { path = "../api" }
sc-network = { path = "../network" }
sc-network-types = { path = "../network/types" }
sp-api = { path = "../../primitives/api" }
sp-authority-discovery = { path = "../../primitives/authority-discovery" }
sp-blockchain = { path = "../../primitives/blockchain" }
sp-core = { path = "../../primitives/core" }
sp-keystore = { path = "../../primitives/keystore" }
sp-runtime = { path = "../../primitives/runtime" }
async-trait = "0.1.79"
multihash-codetable = { version = "0.1.1", features = [
	"digest",
	"serde",
	"sha2",
] }

[dev-dependencies]
quickcheck = { version = "1.0.3", default-features = false }
sp-tracing = { path = "../../primitives/tracing" }
substrate-test-runtime-client = { path = "../../test-utils/runtime/client" }<|MERGE_RESOLUTION|>--- conflicted
+++ resolved
@@ -24,12 +24,7 @@
 futures = "0.3.30"
 futures-timer = "3.0.1"
 ip_network = "0.4.1"
-<<<<<<< HEAD
 libp2p = { version = "0.52.3", features = ["ed25519", "kad"] }
-=======
-libp2p = { version = "0.51.4", features = ["ed25519", "kad"] }
-multihash = { version = "0.17.0", default-features = false, features = ["sha2", "std"] }
->>>>>>> d38f6e67
 linked_hash_set = "0.1.4"
 log = { workspace = true, default-features = true }
 prost = "0.12"
