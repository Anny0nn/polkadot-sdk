// This file is part of Substrate.

// Copyright (C) Parity Technologies (UK) Ltd.
// SPDX-License-Identifier: GPL-3.0-or-later WITH Classpath-exception-2.0

// This program is free software: you can redistribute it and/or modify
// it under the terms of the GNU General Public License as published by
// the Free Software Foundation, either version 3 of the License, or
// (at your option) any later version.

// This program is distributed in the hope that it will be useful,
// but WITHOUT ANY WARRANTY; without even the implied warranty of
// MERCHANTABILITY or FITNESS FOR A PARTICULAR PURPOSE. See the
// GNU General Public License for more details.

// You should have received a copy of the GNU General Public License
// along with this program. If not, see <https://www.gnu.org/licenses/>.

//! The Substrate runtime. This can be compiled with `#[no_std]`, ready for Wasm.

#![cfg_attr(not(feature = "std"), no_std)]
// `construct_runtime!` does a lot of recursion and requires us to increase the limits.
#![recursion_limit = "1024"]

use codec::{Decode, Encode, MaxEncodedLen};
use frame_election_provider_support::{
	bounds::{ElectionBounds, ElectionBoundsBuilder},
	onchain, BalancingConfig, ElectionDataProvider, SequentialPhragmen, VoteWeight,
};
use frame_support::{
	derive_impl,
	dispatch::DispatchClass,
	dynamic_params::{dynamic_pallet_params, dynamic_params},
	genesis_builder_helper::{build_state, get_preset},
	instances::{Instance1, Instance2},
	ord_parameter_types,
	pallet_prelude::Get,
	parameter_types,
	traits::{
		fungible::{
			Balanced, Credit, HoldConsideration, ItemOf, NativeFromLeft, NativeOrWithId, UnionOf,
		},
		tokens::{
			imbalance::ResolveAssetTo, nonfungibles_v2::Inspect, pay::PayAssetFromAccount,
			GetSalary, PayFromAccount,
		},
		AsEnsureOriginWithArg, ConstBool, ConstU128, ConstU16, ConstU32, Contains, Currency,
		EitherOfDiverse, EnsureOriginWithArg, EqualPrivilegeOnly, Imbalance, InsideBoth,
		InstanceFilter, KeyOwnerProofSystem, LinearStoragePrice, LockIdentifier, Nothing,
		OnUnbalanced, WithdrawReasons,
	},
	weights::{
		constants::{
			BlockExecutionWeight, ExtrinsicBaseWeight, RocksDbWeight, WEIGHT_REF_TIME_PER_SECOND,
		},
		ConstantMultiplier, IdentityFee, Weight,
	},
	BoundedVec, PalletId,
};
use frame_system::{
	limits::{BlockLength, BlockWeights},
	EnsureRoot, EnsureRootWithSuccess, EnsureSigned, EnsureSignedBy, EnsureWithSuccess,
};
pub use node_primitives::{AccountId, Signature};
use node_primitives::{AccountIndex, Balance, BlockNumber, Hash, Moment, Nonce};
use pallet_asset_conversion::{Ascending, Chain, WithFirstAsset};
use pallet_broker::{CoreAssignment, CoreIndex, CoretimeInterface, PartsOf57600};
use pallet_election_provider_multi_phase::{GeometricDepositBase, SolutionAccuracyOf};
use pallet_identity::legacy::IdentityInfo;
use pallet_im_online::sr25519::AuthorityId as ImOnlineId;
use pallet_nfts::PalletFeatures;
use pallet_nis::WithMaximumOf;
use pallet_session::historical as pallet_session_historical;
// Can't use `FungibleAdapter` here until Treasury pallet migrates to fungibles
// <https://github.com/paritytech/polkadot-sdk/issues/226>
#[allow(deprecated)]
pub use pallet_transaction_payment::{CurrencyAdapter, Multiplier, TargetedFeeAdjustment};
use pallet_transaction_payment::{FeeDetails, RuntimeDispatchInfo};
use pallet_tx_pause::RuntimeCallNameOf;
use sp_api::impl_runtime_apis;
use sp_authority_discovery::AuthorityId as AuthorityDiscoveryId;
use sp_consensus_beefy::{
	ecdsa_crypto::{AuthorityId as BeefyId, Signature as BeefySignature},
	mmr::MmrLeafVersion,
};
use sp_consensus_grandpa::AuthorityId as GrandpaId;
use sp_core::{crypto::KeyTypeId, OpaqueMetadata};
use sp_inherents::{CheckInherentsResult, InherentData};
use sp_runtime::{
	create_runtime_str,
	curve::PiecewiseLinear,
	generic, impl_opaque_keys,
	traits::{
		self, AccountIdConversion, BlakeTwo256, Block as BlockT, Bounded, ConvertInto, NumberFor,
		OpaqueKeys, SaturatedConversion, StaticLookup,
	},
	transaction_validity::{TransactionPriority, TransactionSource, TransactionValidity},
	ApplyExtrinsicResult, FixedPointNumber, FixedU128, Perbill, Percent, Permill, Perquintill,
	RuntimeDebug,
};
use sp_std::prelude::*;
#[cfg(any(feature = "std", test))]
use sp_version::NativeVersion;
use sp_version::RuntimeVersion;
use static_assertions::const_assert;

#[cfg(any(feature = "std", test))]
pub use frame_system::Call as SystemCall;
#[cfg(any(feature = "std", test))]
pub use pallet_balances::Call as BalancesCall;
#[cfg(any(feature = "std", test))]
pub use pallet_staking::StakerStatus;
#[cfg(any(feature = "std", test))]
pub use pallet_sudo::Call as SudoCall;
#[cfg(any(feature = "std", test))]
pub use sp_runtime::BuildStorage;

/// Implementations of some helper traits passed into runtime modules as associated types.
pub mod impls;
#[cfg(not(feature = "runtime-benchmarks"))]
use impls::AllianceIdentityVerifier;
use impls::{AllianceProposalProvider, Author, CreditToBlockAuthor};

/// Constant values used within the runtime.
pub mod constants;
use constants::{currency::*, time::*};
use sp_runtime::generic::Era;

/// Generated voter bag information.
mod voter_target_bags;

/// Runtime API definition for assets.
pub mod assets_api;

// Make the WASM binary available.
#[cfg(feature = "std")]
include!(concat!(env!("OUT_DIR"), "/wasm_binary.rs"));

/// Max size for serialized extrinsic params for this testing runtime.
/// This is a quite arbitrary but empirically battle tested value.
#[cfg(test)]
pub const CALL_PARAMS_MAX_SIZE: usize = 244;

/// Wasm binary unwrapped. If built with `SKIP_WASM_BUILD`, the function panics.
#[cfg(feature = "std")]
pub fn wasm_binary_unwrap() -> &'static [u8] {
	WASM_BINARY.expect(
		"Development wasm binary is not available. This means the client is built with \
		 `SKIP_WASM_BUILD` flag and it is only usable for production chains. Please rebuild with \
		 the flag disabled.",
	)
}

/// Runtime version.
#[sp_version::runtime_version]
pub const VERSION: RuntimeVersion = RuntimeVersion {
	spec_name: create_runtime_str!("node"),
	impl_name: create_runtime_str!("substrate-node"),
	authoring_version: 10,
	// Per convention: if the runtime behavior changes, increment spec_version
	// and set impl_version to 0. If only runtime
	// implementation changes and behavior does not, then leave spec_version as
	// is and increment impl_version.
	spec_version: 268,
	impl_version: 0,
	apis: RUNTIME_API_VERSIONS,
	transaction_version: 2,
	state_version: 1,
};

/// The BABE epoch configuration at genesis.
pub const BABE_GENESIS_EPOCH_CONFIG: sp_consensus_babe::BabeEpochConfiguration =
	sp_consensus_babe::BabeEpochConfiguration {
		c: PRIMARY_PROBABILITY,
		allowed_slots: sp_consensus_babe::AllowedSlots::PrimaryAndSecondaryPlainSlots,
	};

/// Native version.
#[cfg(any(feature = "std", test))]
pub fn native_version() -> NativeVersion {
	NativeVersion { runtime_version: VERSION, can_author_with: Default::default() }
}

type NegativeImbalance = <Balances as Currency<AccountId>>::NegativeImbalance;

pub struct DealWithFees;
impl OnUnbalanced<NegativeImbalance> for DealWithFees {
	fn on_unbalanceds<B>(mut fees_then_tips: impl Iterator<Item = NegativeImbalance>) {
		if let Some(fees) = fees_then_tips.next() {
			// for fees, 80% to treasury, 20% to author
			let mut split = fees.ration(80, 20);
			if let Some(tips) = fees_then_tips.next() {
				// for tips, if any, 80% to treasury, 20% to author (though this can be anything)
				tips.ration_merge_into(80, 20, &mut split);
			}
			Treasury::on_unbalanced(split.0);
			Author::on_unbalanced(split.1);
		}
	}
}

/// We assume that ~10% of the block weight is consumed by `on_initialize` handlers.
/// This is used to limit the maximal weight of a single extrinsic.
const AVERAGE_ON_INITIALIZE_RATIO: Perbill = Perbill::from_percent(10);
/// We allow `Normal` extrinsics to fill up the block up to 75%, the rest can be used
/// by  Operational  extrinsics.
const NORMAL_DISPATCH_RATIO: Perbill = Perbill::from_percent(75);
/// We allow for 2 seconds of compute with a 6 second average block time, with maximum proof size.
const MAXIMUM_BLOCK_WEIGHT: Weight =
	Weight::from_parts(WEIGHT_REF_TIME_PER_SECOND.saturating_mul(2), u64::MAX);

parameter_types! {
	pub const BlockHashCount: BlockNumber = 2400;
	pub const Version: RuntimeVersion = VERSION;
	pub RuntimeBlockLength: BlockLength =
		BlockLength::max_with_normal_ratio(5 * 1024 * 1024, NORMAL_DISPATCH_RATIO);
	pub RuntimeBlockWeights: BlockWeights = BlockWeights::builder()
		.base_block(BlockExecutionWeight::get())
		.for_class(DispatchClass::all(), |weights| {
			weights.base_extrinsic = ExtrinsicBaseWeight::get();
		})
		.for_class(DispatchClass::Normal, |weights| {
			weights.max_total = Some(NORMAL_DISPATCH_RATIO * MAXIMUM_BLOCK_WEIGHT);
		})
		.for_class(DispatchClass::Operational, |weights| {
			weights.max_total = Some(MAXIMUM_BLOCK_WEIGHT);
			// Operational transactions have some extra reserved space, so that they
			// are included even if block reached `MAXIMUM_BLOCK_WEIGHT`.
			weights.reserved = Some(
				MAXIMUM_BLOCK_WEIGHT - NORMAL_DISPATCH_RATIO * MAXIMUM_BLOCK_WEIGHT
			);
		})
		.avg_block_initialization(AVERAGE_ON_INITIALIZE_RATIO)
		.build_or_panic();
	pub MaxCollectivesProposalWeight: Weight = Perbill::from_percent(50) * RuntimeBlockWeights::get().max_block;
}

const_assert!(NORMAL_DISPATCH_RATIO.deconstruct() >= AVERAGE_ON_INITIALIZE_RATIO.deconstruct());

/// Calls that can bypass the safe-mode pallet.
pub struct SafeModeWhitelistedCalls;
impl Contains<RuntimeCall> for SafeModeWhitelistedCalls {
	fn contains(call: &RuntimeCall) -> bool {
		match call {
			RuntimeCall::System(_) | RuntimeCall::SafeMode(_) | RuntimeCall::TxPause(_) => true,
			_ => false,
		}
	}
}

/// Calls that cannot be paused by the tx-pause pallet.
pub struct TxPauseWhitelistedCalls;
/// Whitelist `Balances::transfer_keep_alive`, all others are pauseable.
impl Contains<RuntimeCallNameOf<Runtime>> for TxPauseWhitelistedCalls {
	fn contains(full_name: &RuntimeCallNameOf<Runtime>) -> bool {
		match (full_name.0.as_slice(), full_name.1.as_slice()) {
			(b"Balances", b"transfer_keep_alive") => true,
			_ => false,
		}
	}
}

impl pallet_tx_pause::Config for Runtime {
	type RuntimeEvent = RuntimeEvent;
	type RuntimeCall = RuntimeCall;
	type PauseOrigin = EnsureRoot<AccountId>;
	type UnpauseOrigin = EnsureRoot<AccountId>;
	type WhitelistedCalls = TxPauseWhitelistedCalls;
	type MaxNameLen = ConstU32<256>;
	type WeightInfo = pallet_tx_pause::weights::SubstrateWeight<Runtime>;
}

parameter_types! {
	pub const EnterDuration: BlockNumber = 4 * HOURS;
	pub const EnterDepositAmount: Balance = 2_000_000 * DOLLARS;
	pub const ExtendDuration: BlockNumber = 2 * HOURS;
	pub const ExtendDepositAmount: Balance = 1_000_000 * DOLLARS;
	pub const ReleaseDelay: u32 = 2 * DAYS;
}

impl pallet_safe_mode::Config for Runtime {
	type RuntimeEvent = RuntimeEvent;
	type Currency = Balances;
	type RuntimeHoldReason = RuntimeHoldReason;
	type WhitelistedCalls = SafeModeWhitelistedCalls;
	type EnterDuration = EnterDuration;
	type EnterDepositAmount = EnterDepositAmount;
	type ExtendDuration = ExtendDuration;
	type ExtendDepositAmount = ExtendDepositAmount;
	type ForceEnterOrigin = EnsureRootWithSuccess<AccountId, ConstU32<9>>;
	type ForceExtendOrigin = EnsureRootWithSuccess<AccountId, ConstU32<11>>;
	type ForceExitOrigin = EnsureRoot<AccountId>;
	type ForceDepositOrigin = EnsureRoot<AccountId>;
	type ReleaseDelay = ReleaseDelay;
	type Notify = ();
	type WeightInfo = pallet_safe_mode::weights::SubstrateWeight<Runtime>;
}

#[derive_impl(frame_system::config_preludes::SolochainDefaultConfig)]
impl frame_system::Config for Runtime {
	type BaseCallFilter = InsideBoth<SafeMode, TxPause>;
	type BlockWeights = RuntimeBlockWeights;
	type BlockLength = RuntimeBlockLength;
	type DbWeight = RocksDbWeight;
	type Nonce = Nonce;
	type Hash = Hash;
	type AccountId = AccountId;
	type Lookup = Indices;
	type Block = Block;
	type BlockHashCount = BlockHashCount;
	type Version = Version;
	type AccountData = pallet_balances::AccountData<Balance>;
	type SystemWeightInfo = frame_system::weights::SubstrateWeight<Runtime>;
	type SS58Prefix = ConstU16<42>;
	type MaxConsumers = ConstU32<16>;
	type MultiBlockMigrator = MultiBlockMigrations;
}

impl pallet_insecure_randomness_collective_flip::Config for Runtime {}

impl pallet_example_tasks::Config for Runtime {
	type RuntimeTask = RuntimeTask;
	type WeightInfo = pallet_example_tasks::weights::SubstrateWeight<Runtime>;
}

impl pallet_example_mbm::Config for Runtime {}

impl pallet_utility::Config for Runtime {
	type RuntimeEvent = RuntimeEvent;
	type RuntimeCall = RuntimeCall;
	type PalletsOrigin = OriginCaller;
	type WeightInfo = pallet_utility::weights::SubstrateWeight<Runtime>;
}

parameter_types! {
	// One storage item; key size is 32; value is size 4+4+16+32 bytes = 56 bytes.
	pub const DepositBase: Balance = deposit(1, 88);
	// Additional storage item size of 32 bytes.
	pub const DepositFactor: Balance = deposit(0, 32);
}

impl pallet_multisig::Config for Runtime {
	type RuntimeEvent = RuntimeEvent;
	type RuntimeCall = RuntimeCall;
	type Currency = Balances;
	type DepositBase = DepositBase;
	type DepositFactor = DepositFactor;
	type MaxSignatories = ConstU32<100>;
	type WeightInfo = pallet_multisig::weights::SubstrateWeight<Runtime>;
}

parameter_types! {
	// One storage item; key size 32, value size 8; .
	pub const ProxyDepositBase: Balance = deposit(1, 8);
	// Additional storage item size of 33 bytes.
	pub const ProxyDepositFactor: Balance = deposit(0, 33);
	pub const AnnouncementDepositBase: Balance = deposit(1, 8);
	pub const AnnouncementDepositFactor: Balance = deposit(0, 66);
}

/// The type used to represent the kinds of proxying allowed.
#[derive(
	Copy,
	Clone,
	Eq,
	PartialEq,
	Ord,
	PartialOrd,
	Encode,
	Decode,
	RuntimeDebug,
	MaxEncodedLen,
	scale_info::TypeInfo,
)]
pub enum ProxyType {
	Any,
	NonTransfer,
	Governance,
	Staking,
}
impl Default for ProxyType {
	fn default() -> Self {
		Self::Any
	}
}
impl InstanceFilter<RuntimeCall> for ProxyType {
	fn filter(&self, c: &RuntimeCall) -> bool {
		match self {
			ProxyType::Any => true,
			ProxyType::NonTransfer => !matches!(
				c,
				RuntimeCall::Balances(..) |
					RuntimeCall::Assets(..) |
					RuntimeCall::Uniques(..) |
					RuntimeCall::Nfts(..) |
					RuntimeCall::Vesting(pallet_vesting::Call::vested_transfer { .. }) |
					RuntimeCall::Indices(pallet_indices::Call::transfer { .. })
			),
			ProxyType::Governance => matches!(
				c,
				RuntimeCall::Democracy(..) |
					RuntimeCall::Council(..) |
					RuntimeCall::Society(..) |
					RuntimeCall::TechnicalCommittee(..) |
					RuntimeCall::Elections(..) |
					RuntimeCall::Treasury(..)
			),
			ProxyType::Staking => {
				matches!(c, RuntimeCall::Staking(..) | RuntimeCall::FastUnstake(..))
			},
		}
	}
	fn is_superset(&self, o: &Self) -> bool {
		match (self, o) {
			(x, y) if x == y => true,
			(ProxyType::Any, _) => true,
			(_, ProxyType::Any) => false,
			(ProxyType::NonTransfer, _) => true,
			_ => false,
		}
	}
}

impl pallet_proxy::Config for Runtime {
	type RuntimeEvent = RuntimeEvent;
	type RuntimeCall = RuntimeCall;
	type Currency = Balances;
	type ProxyType = ProxyType;
	type ProxyDepositBase = ProxyDepositBase;
	type ProxyDepositFactor = ProxyDepositFactor;
	type MaxProxies = ConstU32<32>;
	type WeightInfo = pallet_proxy::weights::SubstrateWeight<Runtime>;
	type MaxPending = ConstU32<32>;
	type CallHasher = BlakeTwo256;
	type AnnouncementDepositBase = AnnouncementDepositBase;
	type AnnouncementDepositFactor = AnnouncementDepositFactor;
}

parameter_types! {
	pub MaximumSchedulerWeight: Weight = Perbill::from_percent(80) *
		RuntimeBlockWeights::get().max_block;
}

impl pallet_scheduler::Config for Runtime {
	type RuntimeEvent = RuntimeEvent;
	type RuntimeOrigin = RuntimeOrigin;
	type PalletsOrigin = OriginCaller;
	type RuntimeCall = RuntimeCall;
	type MaximumWeight = MaximumSchedulerWeight;
	type ScheduleOrigin = EnsureRoot<AccountId>;
	#[cfg(feature = "runtime-benchmarks")]
	type MaxScheduledPerBlock = ConstU32<512>;
	#[cfg(not(feature = "runtime-benchmarks"))]
	type MaxScheduledPerBlock = ConstU32<50>;
	type WeightInfo = pallet_scheduler::weights::SubstrateWeight<Runtime>;
	type OriginPrivilegeCmp = EqualPrivilegeOnly;
	type Preimages = Preimage;
}

impl pallet_glutton::Config for Runtime {
	type RuntimeEvent = RuntimeEvent;
	type AdminOrigin = EnsureRoot<AccountId>;
	type WeightInfo = pallet_glutton::weights::SubstrateWeight<Runtime>;
}

parameter_types! {
	pub const PreimageHoldReason: RuntimeHoldReason = RuntimeHoldReason::Preimage(pallet_preimage::HoldReason::Preimage);
}

impl pallet_preimage::Config for Runtime {
	type WeightInfo = pallet_preimage::weights::SubstrateWeight<Runtime>;
	type RuntimeEvent = RuntimeEvent;
	type Currency = Balances;
	type ManagerOrigin = EnsureRoot<AccountId>;
	type Consideration = HoldConsideration<
		AccountId,
		Balances,
		PreimageHoldReason,
		LinearStoragePrice<
			dynamic_params::storage::BaseDeposit,
			dynamic_params::storage::ByteDeposit,
			Balance,
		>,
	>;
}

parameter_types! {
	// NOTE: Currently it is not possible to change the epoch duration after the chain has started.
	//       Attempting to do so will brick block production.
	pub const EpochDuration: u64 = EPOCH_DURATION_IN_SLOTS;
	pub const ExpectedBlockTime: Moment = MILLISECS_PER_BLOCK;
	pub const ReportLongevity: u64 =
		BondingDuration::get() as u64 * SessionsPerEra::get() as u64 * EpochDuration::get();
}

impl pallet_babe::Config for Runtime {
	type EpochDuration = EpochDuration;
	type ExpectedBlockTime = ExpectedBlockTime;
	type EpochChangeTrigger = pallet_babe::ExternalTrigger;
	type DisabledValidators = Session;
	type WeightInfo = ();
	type MaxAuthorities = MaxAuthorities;
	type MaxNominators = MaxNominators;
	type KeyOwnerProof =
		<Historical as KeyOwnerProofSystem<(KeyTypeId, pallet_babe::AuthorityId)>>::Proof;
	type EquivocationReportSystem =
		pallet_babe::EquivocationReportSystem<Self, Offences, Historical, ReportLongevity>;
}

parameter_types! {
	pub const IndexDeposit: Balance = 1 * DOLLARS;
}

impl pallet_indices::Config for Runtime {
	type AccountIndex = AccountIndex;
	type Currency = Balances;
	type Deposit = IndexDeposit;
	type RuntimeEvent = RuntimeEvent;
	type WeightInfo = pallet_indices::weights::SubstrateWeight<Runtime>;
}

parameter_types! {
	pub const ExistentialDeposit: Balance = 1 * DOLLARS;
	// For weight estimation, we assume that the most locks on an individual account will be 50.
	// This number may need to be adjusted in the future if this assumption no longer holds true.
	pub const MaxLocks: u32 = 50;
	pub const MaxReserves: u32 = 50;
}

impl pallet_balances::Config for Runtime {
	type RuntimeHoldReason = RuntimeHoldReason;
	type RuntimeFreezeReason = RuntimeFreezeReason;
	type MaxLocks = MaxLocks;
	type MaxReserves = MaxReserves;
	type ReserveIdentifier = [u8; 8];
	type Balance = Balance;
	type DustRemoval = ();
	type RuntimeEvent = RuntimeEvent;
	type ExistentialDeposit = ExistentialDeposit;
	type AccountStore = frame_system::Pallet<Runtime>;
	type WeightInfo = pallet_balances::weights::SubstrateWeight<Runtime>;
	type FreezeIdentifier = RuntimeFreezeReason;
	type MaxFreezes = ConstU32<1>;
}

parameter_types! {
	pub const TransactionByteFee: Balance = 10 * MILLICENTS;
	pub const OperationalFeeMultiplier: u8 = 5;
	pub const TargetBlockFullness: Perquintill = Perquintill::from_percent(25);
	pub AdjustmentVariable: Multiplier = Multiplier::saturating_from_rational(1, 100_000);
	pub MinimumMultiplier: Multiplier = Multiplier::saturating_from_rational(1, 1_000_000_000u128);
	pub MaximumMultiplier: Multiplier = Bounded::max_value();
}

// Can't use `FungibleAdapter` here until Treasury pallet migrates to fungibles
// <https://github.com/paritytech/polkadot-sdk/issues/226>
#[allow(deprecated)]
impl pallet_transaction_payment::Config for Runtime {
	type RuntimeEvent = RuntimeEvent;
	type OnChargeTransaction = CurrencyAdapter<Balances, DealWithFees>;
	type OperationalFeeMultiplier = OperationalFeeMultiplier;
	type WeightToFee = IdentityFee<Balance>;
	type LengthToFee = ConstantMultiplier<Balance, TransactionByteFee>;
	type FeeMultiplierUpdate = TargetedFeeAdjustment<
		Self,
		TargetBlockFullness,
		AdjustmentVariable,
		MinimumMultiplier,
		MaximumMultiplier,
	>;
}

impl pallet_asset_tx_payment::Config for Runtime {
	type RuntimeEvent = RuntimeEvent;
	type Fungibles = Assets;
	type OnChargeAssetTransaction = pallet_asset_tx_payment::FungiblesAdapter<
		pallet_assets::BalanceToAssetBalance<Balances, Runtime, ConvertInto, Instance1>,
		CreditToBlockAuthor,
	>;
}

impl pallet_asset_conversion_tx_payment::Config for Runtime {
	type RuntimeEvent = RuntimeEvent;
	type Fungibles = Assets;
	type OnChargeAssetTransaction = pallet_asset_conversion_tx_payment::AssetConversionAdapter<
		Balances,
		AssetConversion,
		Native,
	>;
}

impl pallet_skip_feeless_payment::Config for Runtime {
	type RuntimeEvent = RuntimeEvent;
}

parameter_types! {
	pub const MinimumPeriod: Moment = SLOT_DURATION / 2;
}

impl pallet_timestamp::Config for Runtime {
	type Moment = Moment;
	type OnTimestampSet = Babe;
	type MinimumPeriod = MinimumPeriod;
	type WeightInfo = pallet_timestamp::weights::SubstrateWeight<Runtime>;
}

impl pallet_authorship::Config for Runtime {
	type FindAuthor = pallet_session::FindAccountFromAuthorIndex<Self, Babe>;
	type EventHandler = (Staking, ImOnline);
}

impl_opaque_keys! {
	pub struct SessionKeys {
		pub grandpa: Grandpa,
		pub babe: Babe,
		pub im_online: ImOnline,
		pub authority_discovery: AuthorityDiscovery,
		pub mixnet: Mixnet,
		pub beefy: Beefy,
	}
}

impl pallet_session::Config for Runtime {
	type RuntimeEvent = RuntimeEvent;
	type ValidatorId = <Self as frame_system::Config>::AccountId;
	type ValidatorIdOf = pallet_staking::StashOf<Self>;
	type ShouldEndSession = Babe;
	type NextSessionRotation = Babe;
	type SessionManager = pallet_session::historical::NoteHistoricalRoot<Self, Staking>;
	type SessionHandler = <SessionKeys as OpaqueKeys>::KeyTypeIdProviders;
	type Keys = SessionKeys;
	type WeightInfo = pallet_session::weights::SubstrateWeight<Runtime>;
}

impl pallet_session::historical::Config for Runtime {
	type FullIdentification = pallet_staking::Exposure<AccountId, Balance>;
	type FullIdentificationOf = pallet_staking::ExposureOf<Runtime>;
}

pallet_staking_reward_curve::build! {
	const REWARD_CURVE: PiecewiseLinear<'static> = curve!(
		min_inflation: 0_025_000,
		max_inflation: 0_100_000,
		ideal_stake: 0_500_000,
		falloff: 0_050_000,
		max_piece_count: 40,
		test_precision: 0_005_000,
	);
}

parameter_types! {
	pub const SessionsPerEra: sp_staking::SessionIndex = 6;
	pub const BondingDuration: sp_staking::EraIndex = 24 * 28;
	pub const SlashDeferDuration: sp_staking::EraIndex = 24 * 7; // 1/4 the bonding duration.
	pub const RewardCurve: &'static PiecewiseLinear<'static> = &REWARD_CURVE;
	pub const MaxNominators: u32 = 64;
	pub const OffendingValidatorsThreshold: Perbill = Perbill::from_percent(17);
	pub const MaxControllersInDeprecationBatch: u32 = 5900;
	pub OffchainRepeat: BlockNumber = 5;
	pub HistoryDepth: u32 = 84;
}

/// Upper limit on the number of NPOS nominations.
const MAX_QUOTA_NOMINATIONS: u32 = 16;

pub struct StakingBenchmarkingConfig;
impl pallet_staking::BenchmarkingConfig for StakingBenchmarkingConfig {
	type MaxNominators = ConstU32<1000>;
	type MaxValidators = ConstU32<1000>;
}

impl pallet_staking::Config for Runtime {
	type Currency = Balances;
	type CurrencyBalance = Balance;
	type UnixTime = Timestamp;
	type CurrencyToVote = sp_staking::currency_to_vote::U128CurrencyToVote;
	type RewardRemainder = Treasury;
	type RuntimeEvent = RuntimeEvent;
	type Slash = Treasury; // send the slashed funds to the treasury.
	type Reward = (); // rewards are minted from the void
	type SessionsPerEra = SessionsPerEra;
	type BondingDuration = BondingDuration;
	type SlashDeferDuration = SlashDeferDuration;
	/// A super-majority of the council can cancel the slash.
	type AdminOrigin = EitherOfDiverse<
		EnsureRoot<AccountId>,
		pallet_collective::EnsureProportionAtLeast<AccountId, CouncilCollective, 3, 4>,
	>;
	type SessionInterface = Self;
	type EraPayout = pallet_staking::ConvertCurve<RewardCurve>;
	type NextNewSession = Session;
	type MaxExposurePageSize = ConstU32<256>;
	type OffendingValidatorsThreshold = OffendingValidatorsThreshold;
	type ElectionProvider = ElectionProviderMultiPhase;
	type GenesisElectionProvider = onchain::OnChainExecution<OnChainSeqPhragmen>;
	type VoterList = VoterList;
	type TargetList = TargetList;
	type NominationsQuota = pallet_staking::FixedNominationsQuota<MAX_QUOTA_NOMINATIONS>;
	type MaxUnlockingChunks = ConstU32<32>;
	type MaxControllersInDeprecationBatch = MaxControllersInDeprecationBatch;
	type HistoryDepth = HistoryDepth;
	type EventListeners = (StakeTracker, NominationPools);
	type WeightInfo = pallet_staking::weights::SubstrateWeight<Runtime>;
	type BenchmarkingConfig = StakingBenchmarkingConfig;
}

impl pallet_stake_tracker::Config for Runtime {
	type Currency = Balances;
	type RuntimeEvent = RuntimeEvent;
	type Staking = Staking;
	type VoterList = VoterList;
	type TargetList = TargetList;
	type WeightInfo = ();
}

impl pallet_fast_unstake::Config for Runtime {
	type RuntimeEvent = RuntimeEvent;
	type ControlOrigin = frame_system::EnsureRoot<AccountId>;
	type BatchSize = ConstU32<64>;
	type Deposit = ConstU128<{ DOLLARS }>;
	type Currency = Balances;
	type Staking = Staking;
	type MaxErasToCheckPerBlock = ConstU32<1>;
	type WeightInfo = ();
}

parameter_types! {
	// phase durations. 1/4 of the last session for each.
	pub const SignedPhase: u32 = EPOCH_DURATION_IN_BLOCKS / 4;
	pub const UnsignedPhase: u32 = EPOCH_DURATION_IN_BLOCKS / 4;

	// signed config
	pub const SignedRewardBase: Balance = 1 * DOLLARS;
	pub const SignedFixedDeposit: Balance = 1 * DOLLARS;
	pub const SignedDepositIncreaseFactor: Percent = Percent::from_percent(10);
	pub const SignedDepositByte: Balance = 1 * CENTS;

	// miner configs
	pub const MultiPhaseUnsignedPriority: TransactionPriority = StakingUnsignedPriority::get() - 1u64;
	pub MinerMaxWeight: Weight = RuntimeBlockWeights::get()
		.get(DispatchClass::Normal)
		.max_extrinsic.expect("Normal extrinsics have a weight limit configured; qed")
		.saturating_sub(BlockExecutionWeight::get());
	// Solution can occupy 90% of normal block size
	pub MinerMaxLength: u32 = Perbill::from_rational(9u32, 10) *
		*RuntimeBlockLength::get()
		.max
		.get(DispatchClass::Normal);
}

frame_election_provider_support::generate_solution_type!(
	#[compact]
	pub struct NposSolution16::<
		VoterIndex = u32,
		TargetIndex = u16,
		Accuracy = sp_runtime::PerU16,
		MaxVoters = MaxElectingVotersSolution,
	>(16)
);

parameter_types! {
	// Note: the EPM in this runtime runs the election on-chain. The election bounds must be
	// carefully set so that an election round fits in one block.
	pub ElectionBoundsMultiPhase: ElectionBounds = ElectionBoundsBuilder::default()
		.voters_count(10_000.into()).targets_count(1_500.into()).build();
	pub ElectionBoundsOnChain: ElectionBounds = ElectionBoundsBuilder::default()
		.voters_count(5_000.into()).targets_count(1_250.into()).build();

	pub MaxNominations: u32 = <NposSolution16 as frame_election_provider_support::NposSolution>::LIMIT as u32;
	pub MaxElectingVotersSolution: u32 = 40_000;
	// The maximum winners that can be elected by the Election pallet which is equivalent to the
	// maximum active validators the staking pallet can have.
	pub MaxActiveValidators: u32 = 1000;
}

/// The numbers configured here could always be more than the the maximum limits of staking pallet
/// to ensure election snapshot will not run out of memory. For now, we set them to smaller values
/// since the staking is bounded and the weight pipeline takes hours for this single pallet.
pub struct ElectionProviderBenchmarkConfig;
impl pallet_election_provider_multi_phase::BenchmarkingConfig for ElectionProviderBenchmarkConfig {
	const VOTERS: [u32; 2] = [1000, 2000];
	const TARGETS: [u32; 2] = [500, 1000];
	const ACTIVE_VOTERS: [u32; 2] = [500, 800];
	const DESIRED_TARGETS: [u32; 2] = [200, 400];
	const SNAPSHOT_MAXIMUM_VOTERS: u32 = 1000;
	const MINER_MAXIMUM_VOTERS: u32 = 1000;
	const MAXIMUM_TARGETS: u32 = 300;
}

/// Maximum number of iterations for balancing that will be executed in the embedded OCW
/// miner of election provider multi phase.
pub const MINER_MAX_ITERATIONS: u32 = 10;

/// A source of random balance for NposSolver, which is meant to be run by the OCW election miner.
pub struct OffchainRandomBalancing;
impl Get<Option<BalancingConfig>> for OffchainRandomBalancing {
	fn get() -> Option<BalancingConfig> {
		use sp_runtime::traits::TrailingZeroInput;
		let iterations = match MINER_MAX_ITERATIONS {
			0 => 0,
			max => {
				let seed = sp_io::offchain::random_seed();
				let random = <u32>::decode(&mut TrailingZeroInput::new(&seed))
					.expect("input is padded with zeroes; qed") %
					max.saturating_add(1);
				random as usize
			},
		};

		let config = BalancingConfig { iterations, tolerance: 0 };
		Some(config)
	}
}

pub struct OnChainSeqPhragmen;
impl onchain::Config for OnChainSeqPhragmen {
	type System = Runtime;
	type Solver = SequentialPhragmen<
		AccountId,
		pallet_election_provider_multi_phase::SolutionAccuracyOf<Runtime>,
	>;
	type DataProvider = <Runtime as pallet_election_provider_multi_phase::Config>::DataProvider;
	type WeightInfo = frame_election_provider_support::weights::SubstrateWeight<Runtime>;
	type MaxWinners = <Runtime as pallet_election_provider_multi_phase::Config>::MaxWinners;
	type Bounds = ElectionBoundsOnChain;
}

impl pallet_election_provider_multi_phase::MinerConfig for Runtime {
	type AccountId = AccountId;
	type MaxLength = MinerMaxLength;
	type MaxWeight = MinerMaxWeight;
	type Solution = NposSolution16;
	type MaxVotesPerVoter =
	<<Self as pallet_election_provider_multi_phase::Config>::DataProvider as ElectionDataProvider>::MaxVotesPerVoter;
	type MaxWinners = MaxActiveValidators;

	// The unsigned submissions have to respect the weight of the submit_unsigned call, thus their
	// weight estimate function is wired to this call's weight.
	fn solution_weight(v: u32, t: u32, a: u32, d: u32) -> Weight {
		<
			<Self as pallet_election_provider_multi_phase::Config>::WeightInfo
			as
			pallet_election_provider_multi_phase::WeightInfo
		>::submit_unsigned(v, t, a, d)
	}
}

impl pallet_election_provider_multi_phase::Config for Runtime {
	type RuntimeEvent = RuntimeEvent;
	type Currency = Balances;
	type EstimateCallFee = TransactionPayment;
	type SignedPhase = SignedPhase;
	type UnsignedPhase = UnsignedPhase;
	type BetterSignedThreshold = ();
	type OffchainRepeat = OffchainRepeat;
	type MinerTxPriority = MultiPhaseUnsignedPriority;
	type MinerConfig = Self;
	type SignedMaxSubmissions = ConstU32<10>;
	type SignedRewardBase = SignedRewardBase;
	type SignedDepositBase =
		GeometricDepositBase<Balance, SignedFixedDeposit, SignedDepositIncreaseFactor>;
	type SignedDepositByte = SignedDepositByte;
	type SignedMaxRefunds = ConstU32<3>;
	type SignedDepositWeight = ();
	type SignedMaxWeight = MinerMaxWeight;
	type SlashHandler = (); // burn slashes
	type RewardHandler = (); // nothing to do upon rewards
	type DataProvider = Staking;
	type Fallback = onchain::OnChainExecution<OnChainSeqPhragmen>;
	type GovernanceFallback = onchain::OnChainExecution<OnChainSeqPhragmen>;
	type Solver = SequentialPhragmen<AccountId, SolutionAccuracyOf<Self>, OffchainRandomBalancing>;
	type ForceOrigin = EnsureRootOrHalfCouncil;
	type MaxWinners = MaxActiveValidators;
	type ElectionBounds = ElectionBoundsMultiPhase;
	type BenchmarkingConfig = ElectionProviderBenchmarkConfig;
	type WeightInfo = pallet_election_provider_multi_phase::weights::SubstrateWeight<Self>;
}

parameter_types! {
	pub const VoterBagThresholds: &'static [u64] = &voter_target_bags::VOTER_THRESHOLDS;
	pub const TargetBagThresholds: &'static [Balance] = &voter_target_bags::TARGET_THRESHOLDS;
}

type VoterBagsListInstance = pallet_bags_list::Instance1;
impl pallet_bags_list::Config<VoterBagsListInstance> for Runtime {
	type RuntimeEvent = RuntimeEvent;
	/// The voter bags-list is loosely kept up to date, and the real source of truth for the score
	/// of each node is the staking pallet.
	type ScoreProvider = Staking;
	type BagThresholds = VoterBagThresholds;
	type Score = VoteWeight;
	type WeightInfo = pallet_bags_list::weights::SubstrateWeight<Runtime>;
}

type TargetBagsListInstance = pallet_bags_list::Instance2;
impl pallet_bags_list::Config<TargetBagsListInstance> for Runtime {
	type RuntimeEvent = RuntimeEvent;
	type ScoreProvider = pallet_bags_list::Pallet<Runtime, TargetBagsListInstance>;
	type BagThresholds = TargetBagThresholds;
	type Score = Balance;
	type WeightInfo = pallet_bags_list::weights::SubstrateWeight<Runtime>;
}

parameter_types! {
	pub const PostUnbondPoolsWindow: u32 = 4;
	pub const NominationPoolsPalletId: PalletId = PalletId(*b"py/nopls");
	pub const MaxPointsToBalance: u8 = 10;
}

use sp_runtime::traits::{Convert, Keccak256};
pub struct BalanceToU256;
impl Convert<Balance, sp_core::U256> for BalanceToU256 {
	fn convert(balance: Balance) -> sp_core::U256 {
		sp_core::U256::from(balance)
	}
}
pub struct U256ToBalance;
impl Convert<sp_core::U256, Balance> for U256ToBalance {
	fn convert(n: sp_core::U256) -> Balance {
		n.try_into().unwrap_or(Balance::max_value())
	}
}

impl pallet_nomination_pools::Config for Runtime {
	type WeightInfo = ();
	type RuntimeEvent = RuntimeEvent;
	type Currency = Balances;
	type RuntimeFreezeReason = RuntimeFreezeReason;
	type RewardCounter = FixedU128;
	type BalanceToU256 = BalanceToU256;
	type U256ToBalance = U256ToBalance;
	type Staking = Staking;
	type PostUnbondingPoolsWindow = PostUnbondPoolsWindow;
	type MaxMetadataLen = ConstU32<256>;
	type MaxUnbonding = ConstU32<8>;
	type PalletId = NominationPoolsPalletId;
	type MaxPointsToBalance = MaxPointsToBalance;
	type AdminOrigin = EitherOfDiverse<
		EnsureRoot<AccountId>,
		pallet_collective::EnsureProportionAtLeast<AccountId, CouncilCollective, 3, 4>,
	>;
}

parameter_types! {
	pub const VoteLockingPeriod: BlockNumber = 30 * DAYS;
}

impl pallet_conviction_voting::Config for Runtime {
	type WeightInfo = pallet_conviction_voting::weights::SubstrateWeight<Self>;
	type RuntimeEvent = RuntimeEvent;
	type Currency = Balances;
	type VoteLockingPeriod = VoteLockingPeriod;
	type MaxVotes = ConstU32<512>;
	type MaxTurnout = frame_support::traits::TotalIssuanceOf<Balances, Self::AccountId>;
	type Polls = Referenda;
}

parameter_types! {
	pub const AlarmInterval: BlockNumber = 1;
	pub const SubmissionDeposit: Balance = 100 * DOLLARS;
	pub const UndecidingTimeout: BlockNumber = 28 * DAYS;
}

pub struct TracksInfo;
impl pallet_referenda::TracksInfo<Balance, BlockNumber> for TracksInfo {
	type Id = u16;
	type RuntimeOrigin = <RuntimeOrigin as frame_support::traits::OriginTrait>::PalletsOrigin;
	fn tracks() -> &'static [(Self::Id, pallet_referenda::TrackInfo<Balance, BlockNumber>)] {
		static DATA: [(u16, pallet_referenda::TrackInfo<Balance, BlockNumber>); 1] = [(
			0u16,
			pallet_referenda::TrackInfo {
				name: "root",
				max_deciding: 1,
				decision_deposit: 10,
				prepare_period: 4,
				decision_period: 4,
				confirm_period: 2,
				min_enactment_period: 4,
				min_approval: pallet_referenda::Curve::LinearDecreasing {
					length: Perbill::from_percent(100),
					floor: Perbill::from_percent(50),
					ceil: Perbill::from_percent(100),
				},
				min_support: pallet_referenda::Curve::LinearDecreasing {
					length: Perbill::from_percent(100),
					floor: Perbill::from_percent(0),
					ceil: Perbill::from_percent(100),
				},
			},
		)];
		&DATA[..]
	}
	fn track_for(id: &Self::RuntimeOrigin) -> Result<Self::Id, ()> {
		if let Ok(system_origin) = frame_system::RawOrigin::try_from(id.clone()) {
			match system_origin {
				frame_system::RawOrigin::Root => Ok(0),
				_ => Err(()),
			}
		} else {
			Err(())
		}
	}
}
pallet_referenda::impl_tracksinfo_get!(TracksInfo, Balance, BlockNumber);

impl pallet_referenda::Config for Runtime {
	type WeightInfo = pallet_referenda::weights::SubstrateWeight<Self>;
	type RuntimeCall = RuntimeCall;
	type RuntimeEvent = RuntimeEvent;
	type Scheduler = Scheduler;
	type Currency = pallet_balances::Pallet<Self>;
	type SubmitOrigin = EnsureSigned<AccountId>;
	type CancelOrigin = EnsureRoot<AccountId>;
	type KillOrigin = EnsureRoot<AccountId>;
	type Slash = ();
	type Votes = pallet_conviction_voting::VotesOf<Runtime>;
	type Tally = pallet_conviction_voting::TallyOf<Runtime>;
	type SubmissionDeposit = SubmissionDeposit;
	type MaxQueued = ConstU32<100>;
	type UndecidingTimeout = UndecidingTimeout;
	type AlarmInterval = AlarmInterval;
	type Tracks = TracksInfo;
	type Preimages = Preimage;
}

impl pallet_referenda::Config<pallet_referenda::Instance2> for Runtime {
	type WeightInfo = pallet_referenda::weights::SubstrateWeight<Self>;
	type RuntimeCall = RuntimeCall;
	type RuntimeEvent = RuntimeEvent;
	type Scheduler = Scheduler;
	type Currency = pallet_balances::Pallet<Self>;
	type SubmitOrigin = EnsureSigned<AccountId>;
	type CancelOrigin = EnsureRoot<AccountId>;
	type KillOrigin = EnsureRoot<AccountId>;
	type Slash = ();
	type Votes = pallet_ranked_collective::Votes;
	type Tally = pallet_ranked_collective::TallyOf<Runtime>;
	type SubmissionDeposit = SubmissionDeposit;
	type MaxQueued = ConstU32<100>;
	type UndecidingTimeout = UndecidingTimeout;
	type AlarmInterval = AlarmInterval;
	type Tracks = TracksInfo;
	type Preimages = Preimage;
}

impl pallet_ranked_collective::Config for Runtime {
	type WeightInfo = pallet_ranked_collective::weights::SubstrateWeight<Self>;
	type RuntimeEvent = RuntimeEvent;
	type AddOrigin = EnsureRoot<AccountId>;
	type RemoveOrigin = Self::DemoteOrigin;
	type PromoteOrigin = EnsureRootWithSuccess<AccountId, ConstU16<65535>>;
	type DemoteOrigin = EnsureRootWithSuccess<AccountId, ConstU16<65535>>;
	type ExchangeOrigin = EnsureRootWithSuccess<AccountId, ConstU16<65535>>;
	type Polls = RankedPolls;
	type MinRankOfClass = traits::Identity;
	type VoteWeight = pallet_ranked_collective::Geometric;
	type MemberSwappedHandler = (CoreFellowship, Salary);
	#[cfg(feature = "runtime-benchmarks")]
	type BenchmarkSetup = (CoreFellowship, Salary);
}

impl pallet_remark::Config for Runtime {
	type WeightInfo = pallet_remark::weights::SubstrateWeight<Self>;
	type RuntimeEvent = RuntimeEvent;
}

impl pallet_root_testing::Config for Runtime {
	type RuntimeEvent = RuntimeEvent;
}

parameter_types! {
	pub const LaunchPeriod: BlockNumber = 28 * 24 * 60 * MINUTES;
	pub const VotingPeriod: BlockNumber = 28 * 24 * 60 * MINUTES;
	pub const FastTrackVotingPeriod: BlockNumber = 3 * 24 * 60 * MINUTES;
	pub const MinimumDeposit: Balance = 100 * DOLLARS;
	pub const EnactmentPeriod: BlockNumber = 30 * 24 * 60 * MINUTES;
	pub const CooloffPeriod: BlockNumber = 28 * 24 * 60 * MINUTES;
	pub const MaxProposals: u32 = 100;
}

impl pallet_democracy::Config for Runtime {
	type RuntimeEvent = RuntimeEvent;
	type Currency = Balances;
	type EnactmentPeriod = EnactmentPeriod;
	type LaunchPeriod = LaunchPeriod;
	type VotingPeriod = VotingPeriod;
	type VoteLockingPeriod = EnactmentPeriod; // Same as EnactmentPeriod
	type MinimumDeposit = MinimumDeposit;
	/// A straight majority of the council can decide what their next motion is.
	type ExternalOrigin =
		pallet_collective::EnsureProportionAtLeast<AccountId, CouncilCollective, 1, 2>;
	/// A super-majority can have the next scheduled referendum be a straight majority-carries vote.
	type ExternalMajorityOrigin =
		pallet_collective::EnsureProportionAtLeast<AccountId, CouncilCollective, 3, 4>;
	/// A unanimous council can have the next scheduled referendum be a straight default-carries
	/// (NTB) vote.
	type ExternalDefaultOrigin =
		pallet_collective::EnsureProportionAtLeast<AccountId, CouncilCollective, 1, 1>;
	type SubmitOrigin = EnsureSigned<AccountId>;
	/// Two thirds of the technical committee can have an ExternalMajority/ExternalDefault vote
	/// be tabled immediately and with a shorter voting/enactment period.
	type FastTrackOrigin =
		pallet_collective::EnsureProportionAtLeast<AccountId, TechnicalCollective, 2, 3>;
	type InstantOrigin =
		pallet_collective::EnsureProportionAtLeast<AccountId, TechnicalCollective, 1, 1>;
	type InstantAllowed = ConstBool<true>;
	type FastTrackVotingPeriod = FastTrackVotingPeriod;
	// To cancel a proposal which has been passed, 2/3 of the council must agree to it.
	type CancellationOrigin =
		pallet_collective::EnsureProportionAtLeast<AccountId, CouncilCollective, 2, 3>;
	// To cancel a proposal before it has been passed, the technical committee must be unanimous or
	// Root must agree.
	type CancelProposalOrigin = EitherOfDiverse<
		EnsureRoot<AccountId>,
		pallet_collective::EnsureProportionAtLeast<AccountId, TechnicalCollective, 1, 1>,
	>;
	type BlacklistOrigin = EnsureRoot<AccountId>;
	// Any single technical committee member may veto a coming council proposal, however they can
	// only do it once and it lasts only for the cool-off period.
	type VetoOrigin = pallet_collective::EnsureMember<AccountId, TechnicalCollective>;
	type CooloffPeriod = CooloffPeriod;
	type Slash = Treasury;
	type Scheduler = Scheduler;
	type PalletsOrigin = OriginCaller;
	type MaxVotes = ConstU32<100>;
	type WeightInfo = pallet_democracy::weights::SubstrateWeight<Runtime>;
	type MaxProposals = MaxProposals;
	type Preimages = Preimage;
	type MaxDeposits = ConstU32<100>;
	type MaxBlacklisted = ConstU32<100>;
}

parameter_types! {
	pub const CouncilMotionDuration: BlockNumber = 5 * DAYS;
	pub const CouncilMaxProposals: u32 = 100;
	pub const CouncilMaxMembers: u32 = 100;
}

type CouncilCollective = pallet_collective::Instance1;
impl pallet_collective::Config<CouncilCollective> for Runtime {
	type RuntimeOrigin = RuntimeOrigin;
	type Proposal = RuntimeCall;
	type RuntimeEvent = RuntimeEvent;
	type MotionDuration = CouncilMotionDuration;
	type MaxProposals = CouncilMaxProposals;
	type MaxMembers = CouncilMaxMembers;
	type DefaultVote = pallet_collective::PrimeDefaultVote;
	type WeightInfo = pallet_collective::weights::SubstrateWeight<Runtime>;
	type SetMembersOrigin = EnsureRoot<Self::AccountId>;
	type MaxProposalWeight = MaxCollectivesProposalWeight;
}

parameter_types! {
	pub const CandidacyBond: Balance = 10 * DOLLARS;
	// 1 storage item created, key size is 32 bytes, value size is 16+16.
	pub const VotingBondBase: Balance = deposit(1, 64);
	// additional data per vote is 32 bytes (account id).
	pub const VotingBondFactor: Balance = deposit(0, 32);
	pub const TermDuration: BlockNumber = 7 * DAYS;
	pub const DesiredMembers: u32 = 13;
	pub const DesiredRunnersUp: u32 = 7;
	pub const MaxVotesPerVoter: u32 = 16;
	pub const MaxVoters: u32 = 512;
	pub const MaxCandidates: u32 = 64;
	pub const ElectionsPhragmenPalletId: LockIdentifier = *b"phrelect";
}

// Make sure that there are no more than `MaxMembers` members elected via elections-phragmen.
const_assert!(DesiredMembers::get() <= CouncilMaxMembers::get());

impl pallet_elections_phragmen::Config for Runtime {
	type RuntimeEvent = RuntimeEvent;
	type PalletId = ElectionsPhragmenPalletId;
	type Currency = Balances;
	type ChangeMembers = Council;
	// NOTE: this implies that council's genesis members cannot be set directly and must come from
	// this module.
	type InitializeMembers = Council;
	type CurrencyToVote = sp_staking::currency_to_vote::U128CurrencyToVote;
	type CandidacyBond = CandidacyBond;
	type VotingBondBase = VotingBondBase;
	type VotingBondFactor = VotingBondFactor;
	type LoserCandidate = ();
	type KickedMember = ();
	type DesiredMembers = DesiredMembers;
	type DesiredRunnersUp = DesiredRunnersUp;
	type TermDuration = TermDuration;
	type MaxVoters = MaxVoters;
	type MaxVotesPerVoter = MaxVotesPerVoter;
	type MaxCandidates = MaxCandidates;
	type WeightInfo = pallet_elections_phragmen::weights::SubstrateWeight<Runtime>;
}

parameter_types! {
	pub const TechnicalMotionDuration: BlockNumber = 5 * DAYS;
	pub const TechnicalMaxProposals: u32 = 100;
	pub const TechnicalMaxMembers: u32 = 100;
}

type TechnicalCollective = pallet_collective::Instance2;
impl pallet_collective::Config<TechnicalCollective> for Runtime {
	type RuntimeOrigin = RuntimeOrigin;
	type Proposal = RuntimeCall;
	type RuntimeEvent = RuntimeEvent;
	type MotionDuration = TechnicalMotionDuration;
	type MaxProposals = TechnicalMaxProposals;
	type MaxMembers = TechnicalMaxMembers;
	type DefaultVote = pallet_collective::PrimeDefaultVote;
	type WeightInfo = pallet_collective::weights::SubstrateWeight<Runtime>;
	type SetMembersOrigin = EnsureRoot<Self::AccountId>;
	type MaxProposalWeight = MaxCollectivesProposalWeight;
}

type EnsureRootOrHalfCouncil = EitherOfDiverse<
	EnsureRoot<AccountId>,
	pallet_collective::EnsureProportionMoreThan<AccountId, CouncilCollective, 1, 2>,
>;
impl pallet_membership::Config<pallet_membership::Instance1> for Runtime {
	type RuntimeEvent = RuntimeEvent;
	type AddOrigin = EnsureRootOrHalfCouncil;
	type RemoveOrigin = EnsureRootOrHalfCouncil;
	type SwapOrigin = EnsureRootOrHalfCouncil;
	type ResetOrigin = EnsureRootOrHalfCouncil;
	type PrimeOrigin = EnsureRootOrHalfCouncil;
	type MembershipInitialized = TechnicalCommittee;
	type MembershipChanged = TechnicalCommittee;
	type MaxMembers = TechnicalMaxMembers;
	type WeightInfo = pallet_membership::weights::SubstrateWeight<Runtime>;
}

parameter_types! {
	pub const ProposalBond: Permill = Permill::from_percent(5);
	pub const ProposalBondMinimum: Balance = 1 * DOLLARS;
	pub const SpendPeriod: BlockNumber = 1 * DAYS;
	pub const Burn: Permill = Permill::from_percent(50);
	pub const TipCountdown: BlockNumber = 1 * DAYS;
	pub const TipFindersFee: Percent = Percent::from_percent(20);
	pub const TipReportDepositBase: Balance = 1 * DOLLARS;
	pub const DataDepositPerByte: Balance = 1 * CENTS;
	pub const TreasuryPalletId: PalletId = PalletId(*b"py/trsry");
	pub const MaximumReasonLength: u32 = 300;
	pub const MaxApprovals: u32 = 100;
	pub const MaxBalance: Balance = Balance::max_value();
	pub const SpendPayoutPeriod: BlockNumber = 30 * DAYS;
}

impl pallet_treasury::Config for Runtime {
	type PalletId = TreasuryPalletId;
	type Currency = Balances;
	type ApproveOrigin = EitherOfDiverse<
		EnsureRoot<AccountId>,
		pallet_collective::EnsureProportionAtLeast<AccountId, CouncilCollective, 3, 5>,
	>;
	type RejectOrigin = EitherOfDiverse<
		EnsureRoot<AccountId>,
		pallet_collective::EnsureProportionMoreThan<AccountId, CouncilCollective, 1, 2>,
	>;
	type RuntimeEvent = RuntimeEvent;
	type OnSlash = ();
	type ProposalBond = ProposalBond;
	type ProposalBondMinimum = ProposalBondMinimum;
	type ProposalBondMaximum = ();
	type SpendPeriod = SpendPeriod;
	type Burn = Burn;
	type BurnDestination = ();
	type SpendFunds = Bounties;
	type WeightInfo = pallet_treasury::weights::SubstrateWeight<Runtime>;
	type MaxApprovals = MaxApprovals;
	type SpendOrigin = EnsureWithSuccess<EnsureRoot<AccountId>, AccountId, MaxBalance>;
	type AssetKind = u32;
	type Beneficiary = AccountId;
	type BeneficiaryLookup = Indices;
	type Paymaster = PayAssetFromAccount<Assets, TreasuryAccount>;
	type BalanceConverter = AssetRate;
	type PayoutPeriod = SpendPayoutPeriod;
	#[cfg(feature = "runtime-benchmarks")]
	type BenchmarkHelper = ();
}

impl pallet_asset_rate::Config for Runtime {
	type CreateOrigin = EnsureRoot<AccountId>;
	type RemoveOrigin = EnsureRoot<AccountId>;
	type UpdateOrigin = EnsureRoot<AccountId>;
	type Currency = Balances;
	type AssetKind = u32;
	type RuntimeEvent = RuntimeEvent;
	type WeightInfo = pallet_asset_rate::weights::SubstrateWeight<Runtime>;
	#[cfg(feature = "runtime-benchmarks")]
	type BenchmarkHelper = ();
}

parameter_types! {
	pub const BountyCuratorDeposit: Permill = Permill::from_percent(50);
	pub const BountyValueMinimum: Balance = 5 * DOLLARS;
	pub const BountyDepositBase: Balance = 1 * DOLLARS;
	pub const CuratorDepositMultiplier: Permill = Permill::from_percent(50);
	pub const CuratorDepositMin: Balance = 1 * DOLLARS;
	pub const CuratorDepositMax: Balance = 100 * DOLLARS;
	pub const BountyDepositPayoutDelay: BlockNumber = 1 * DAYS;
	pub const BountyUpdatePeriod: BlockNumber = 14 * DAYS;
}

impl pallet_bounties::Config for Runtime {
	type RuntimeEvent = RuntimeEvent;
	type BountyDepositBase = BountyDepositBase;
	type BountyDepositPayoutDelay = BountyDepositPayoutDelay;
	type BountyUpdatePeriod = BountyUpdatePeriod;
	type CuratorDepositMultiplier = CuratorDepositMultiplier;
	type CuratorDepositMin = CuratorDepositMin;
	type CuratorDepositMax = CuratorDepositMax;
	type BountyValueMinimum = BountyValueMinimum;
	type DataDepositPerByte = DataDepositPerByte;
	type MaximumReasonLength = MaximumReasonLength;
	type WeightInfo = pallet_bounties::weights::SubstrateWeight<Runtime>;
	type ChildBountyManager = ChildBounties;
}

parameter_types! {
	/// Allocate at most 20% of each block for message processing.
	///
	/// Is set to 20% since the scheduler can already consume a maximum of 80%.
	pub MessageQueueServiceWeight: Option<Weight> = Some(Perbill::from_percent(20) * RuntimeBlockWeights::get().max_block);
}

impl pallet_message_queue::Config for Runtime {
	type RuntimeEvent = RuntimeEvent;
	type WeightInfo = ();
	/// NOTE: Always set this to `NoopMessageProcessor` for benchmarking.
	type MessageProcessor = pallet_message_queue::mock_helpers::NoopMessageProcessor<u32>;
	type Size = u32;
	type QueueChangeHandler = ();
	type QueuePausedQuery = ();
	type HeapSize = ConstU32<{ 64 * 1024 }>;
	type MaxStale = ConstU32<128>;
	type ServiceWeight = MessageQueueServiceWeight;
	type IdleMaxServiceWeight = ();
}

parameter_types! {
	pub const ChildBountyValueMinimum: Balance = 1 * DOLLARS;
}

impl pallet_child_bounties::Config for Runtime {
	type RuntimeEvent = RuntimeEvent;
	type MaxActiveChildBountyCount = ConstU32<5>;
	type ChildBountyValueMinimum = ChildBountyValueMinimum;
	type WeightInfo = pallet_child_bounties::weights::SubstrateWeight<Runtime>;
}

impl pallet_tips::Config for Runtime {
	type RuntimeEvent = RuntimeEvent;
	type DataDepositPerByte = DataDepositPerByte;
	type MaximumReasonLength = MaximumReasonLength;
	type Tippers = Elections;
	type TipCountdown = TipCountdown;
	type TipFindersFee = TipFindersFee;
	type TipReportDepositBase = TipReportDepositBase;
	type MaxTipAmount = ConstU128<{ 500 * DOLLARS }>;
	type WeightInfo = pallet_tips::weights::SubstrateWeight<Runtime>;
}

parameter_types! {
	pub Schedule: pallet_contracts::Schedule<Runtime> = Default::default();
	pub CodeHashLockupDepositPercent: Perbill = Perbill::from_percent(30);
}

impl pallet_contracts::Config for Runtime {
	type Time = Timestamp;
	type Randomness = RandomnessCollectiveFlip;
	type Currency = Balances;
	type RuntimeEvent = RuntimeEvent;
	type RuntimeCall = RuntimeCall;
	/// The safest default is to allow no calls at all.
	///
	/// Runtimes should whitelist dispatchables that are allowed to be called from contracts
	/// and make sure they are stable. Dispatchables exposed to contracts are not allowed to
	/// change because that would break already deployed contracts. The `Call` structure itself
	/// is not allowed to change the indices of existing pallets, too.
	type CallFilter = Nothing;
	type DepositPerItem = dynamic_params::contracts::DepositPerItem;
	type DepositPerByte = dynamic_params::contracts::DepositPerByte;
	type DefaultDepositLimit = dynamic_params::contracts::DefaultDepositLimit;
	type CallStack = [pallet_contracts::Frame<Self>; 5];
	type WeightPrice = pallet_transaction_payment::Pallet<Self>;
	type WeightInfo = pallet_contracts::weights::SubstrateWeight<Self>;
	type ChainExtension = ();
	type Schedule = Schedule;
	type AddressGenerator = pallet_contracts::DefaultAddressGenerator;
	type MaxCodeLen = ConstU32<{ 123 * 1024 }>;
	type MaxStorageKeyLen = ConstU32<128>;
	type UnsafeUnstableInterface = ConstBool<false>;
	type UploadOrigin = EnsureSigned<Self::AccountId>;
	type InstantiateOrigin = EnsureSigned<Self::AccountId>;
	type MaxDebugBufferLen = ConstU32<{ 2 * 1024 * 1024 }>;
	type RuntimeHoldReason = RuntimeHoldReason;
	#[cfg(not(feature = "runtime-benchmarks"))]
	type Migrations = ();
	#[cfg(feature = "runtime-benchmarks")]
	type Migrations = pallet_contracts::migration::codegen::BenchMigrations;
	type MaxDelegateDependencies = ConstU32<32>;
	type CodeHashLockupDepositPercent = CodeHashLockupDepositPercent;
	type Debug = ();
	type Environment = ();
	type ApiVersion = ();
	type Xcm = ();
}

impl pallet_sudo::Config for Runtime {
	type RuntimeEvent = RuntimeEvent;
	type RuntimeCall = RuntimeCall;
	type WeightInfo = pallet_sudo::weights::SubstrateWeight<Runtime>;
}

parameter_types! {
	pub const ImOnlineUnsignedPriority: TransactionPriority = TransactionPriority::max_value();
	/// We prioritize im-online heartbeats over election solution submission.
	pub const StakingUnsignedPriority: TransactionPriority = TransactionPriority::max_value() / 2;
	pub const MaxAuthorities: u32 = 100;
	pub const MaxKeys: u32 = 10_000;
	pub const MaxPeerInHeartbeats: u32 = 10_000;
}

impl<LocalCall> frame_system::offchain::CreateSignedTransaction<LocalCall> for Runtime
where
	RuntimeCall: From<LocalCall>,
{
	fn create_transaction<C: frame_system::offchain::AppCrypto<Self::Public, Self::Signature>>(
		call: RuntimeCall,
		public: <Signature as traits::Verify>::Signer,
		account: AccountId,
		nonce: Nonce,
	) -> Option<(RuntimeCall, <UncheckedExtrinsic as traits::Extrinsic>::SignaturePayload)> {
		let tip = 0;
		// take the biggest period possible.
		let period =
			BlockHashCount::get().checked_next_power_of_two().map(|c| c / 2).unwrap_or(2) as u64;
		let current_block = System::block_number()
			.saturated_into::<u64>()
			// The `System::block_number` is initialized with `n+1`,
			// so the actual block number is `n`.
			.saturating_sub(1);
		let era = Era::mortal(period, current_block);
		let extra = (
			frame_system::CheckNonZeroSender::<Runtime>::new(),
			frame_system::CheckSpecVersion::<Runtime>::new(),
			frame_system::CheckTxVersion::<Runtime>::new(),
			frame_system::CheckGenesis::<Runtime>::new(),
			frame_system::CheckEra::<Runtime>::from(era),
			frame_system::CheckNonce::<Runtime>::from(nonce),
			frame_system::CheckWeight::<Runtime>::new(),
			pallet_skip_feeless_payment::SkipCheckIfFeeless::from(
				pallet_asset_conversion_tx_payment::ChargeAssetTxPayment::<Runtime>::from(
					tip, None,
				),
			),
		);
		let raw_payload = SignedPayload::new(call, extra)
			.map_err(|e| {
				log::warn!("Unable to create signed payload: {:?}", e);
			})
			.ok()?;
		let signature = raw_payload.using_encoded(|payload| C::sign(payload, public))?;
		let address = Indices::unlookup(account);
		let (call, extra, _) = raw_payload.deconstruct();
		Some((call, (address, signature, extra)))
	}
}

impl frame_system::offchain::SigningTypes for Runtime {
	type Public = <Signature as traits::Verify>::Signer;
	type Signature = Signature;
}

impl<C> frame_system::offchain::SendTransactionTypes<C> for Runtime
where
	RuntimeCall: From<C>,
{
	type Extrinsic = UncheckedExtrinsic;
	type OverarchingCall = RuntimeCall;
}

impl pallet_im_online::Config for Runtime {
	type AuthorityId = ImOnlineId;
	type RuntimeEvent = RuntimeEvent;
	type NextSessionRotation = Babe;
	type ValidatorSet = Historical;
	type ReportUnresponsiveness = Offences;
	type UnsignedPriority = ImOnlineUnsignedPriority;
	type WeightInfo = pallet_im_online::weights::SubstrateWeight<Runtime>;
	type MaxKeys = MaxKeys;
	type MaxPeerInHeartbeats = MaxPeerInHeartbeats;
}

impl pallet_offences::Config for Runtime {
	type RuntimeEvent = RuntimeEvent;
	type IdentificationTuple = pallet_session::historical::IdentificationTuple<Self>;
	type OnOffenceHandler = Staking;
}

impl pallet_authority_discovery::Config for Runtime {
	type MaxAuthorities = MaxAuthorities;
}

parameter_types! {
	pub const MaxSetIdSessionEntries: u32 = BondingDuration::get() * SessionsPerEra::get();
}

impl pallet_grandpa::Config for Runtime {
	type RuntimeEvent = RuntimeEvent;
	type WeightInfo = ();
	type MaxAuthorities = MaxAuthorities;
	type MaxNominators = MaxNominators;
	type MaxSetIdSessionEntries = MaxSetIdSessionEntries;
	type KeyOwnerProof = <Historical as KeyOwnerProofSystem<(KeyTypeId, GrandpaId)>>::Proof;
	type EquivocationReportSystem =
		pallet_grandpa::EquivocationReportSystem<Self, Offences, Historical, ReportLongevity>;
}

parameter_types! {
	// difference of 26 bytes on-chain for the registration and 9 bytes on-chain for the identity
	// information, already accounted for by the byte deposit
	pub const BasicDeposit: Balance = deposit(1, 17);
	pub const ByteDeposit: Balance = deposit(0, 1);
	pub const SubAccountDeposit: Balance = 2 * DOLLARS;   // 53 bytes on-chain
	pub const MaxSubAccounts: u32 = 100;
	pub const MaxAdditionalFields: u32 = 100;
	pub const MaxRegistrars: u32 = 20;
}

impl pallet_identity::Config for Runtime {
	type RuntimeEvent = RuntimeEvent;
	type Currency = Balances;
	type BasicDeposit = BasicDeposit;
	type ByteDeposit = ByteDeposit;
	type SubAccountDeposit = SubAccountDeposit;
	type MaxSubAccounts = MaxSubAccounts;
	type IdentityInformation = IdentityInfo<MaxAdditionalFields>;
	type MaxRegistrars = MaxRegistrars;
	type Slashed = Treasury;
	type ForceOrigin = EnsureRootOrHalfCouncil;
	type RegistrarOrigin = EnsureRootOrHalfCouncil;
	type OffchainSignature = Signature;
	type SigningPublicKey = <Signature as traits::Verify>::Signer;
	type UsernameAuthorityOrigin = EnsureRoot<Self::AccountId>;
	type PendingUsernameExpiration = ConstU32<{ 7 * DAYS }>;
	type MaxSuffixLength = ConstU32<7>;
	type MaxUsernameLength = ConstU32<32>;
	type WeightInfo = pallet_identity::weights::SubstrateWeight<Runtime>;
}

parameter_types! {
	pub const ConfigDepositBase: Balance = 5 * DOLLARS;
	pub const FriendDepositFactor: Balance = 50 * CENTS;
	pub const MaxFriends: u16 = 9;
	pub const RecoveryDeposit: Balance = 5 * DOLLARS;
}

impl pallet_recovery::Config for Runtime {
	type RuntimeEvent = RuntimeEvent;
	type WeightInfo = pallet_recovery::weights::SubstrateWeight<Runtime>;
	type RuntimeCall = RuntimeCall;
	type Currency = Balances;
	type ConfigDepositBase = ConfigDepositBase;
	type FriendDepositFactor = FriendDepositFactor;
	type MaxFriends = MaxFriends;
	type RecoveryDeposit = RecoveryDeposit;
}

parameter_types! {
	pub const GraceStrikes: u32 = 10;
	pub const SocietyVotingPeriod: BlockNumber = 80 * HOURS;
	pub const ClaimPeriod: BlockNumber = 80 * HOURS;
	pub const PeriodSpend: Balance = 500 * DOLLARS;
	pub const MaxLockDuration: BlockNumber = 36 * 30 * DAYS;
	pub const ChallengePeriod: BlockNumber = 7 * DAYS;
	pub const MaxPayouts: u32 = 10;
	pub const MaxBids: u32 = 10;
	pub const SocietyPalletId: PalletId = PalletId(*b"py/socie");
}

impl pallet_society::Config for Runtime {
	type RuntimeEvent = RuntimeEvent;
	type PalletId = SocietyPalletId;
	type Currency = Balances;
	type Randomness = RandomnessCollectiveFlip;
	type GraceStrikes = GraceStrikes;
	type PeriodSpend = PeriodSpend;
	type VotingPeriod = SocietyVotingPeriod;
	type ClaimPeriod = ClaimPeriod;
	type MaxLockDuration = MaxLockDuration;
	type FounderSetOrigin =
		pallet_collective::EnsureProportionMoreThan<AccountId, CouncilCollective, 1, 2>;
	type ChallengePeriod = ChallengePeriod;
	type MaxPayouts = MaxPayouts;
	type MaxBids = MaxBids;
	type WeightInfo = pallet_society::weights::SubstrateWeight<Runtime>;
}

parameter_types! {
	pub const MinVestedTransfer: Balance = 100 * DOLLARS;
	pub UnvestedFundsAllowedWithdrawReasons: WithdrawReasons =
		WithdrawReasons::except(WithdrawReasons::TRANSFER | WithdrawReasons::RESERVE);
}

impl pallet_vesting::Config for Runtime {
	type RuntimeEvent = RuntimeEvent;
	type Currency = Balances;
	type BlockNumberToBalance = ConvertInto;
	type MinVestedTransfer = MinVestedTransfer;
	type WeightInfo = pallet_vesting::weights::SubstrateWeight<Runtime>;
	type UnvestedFundsAllowedWithdrawReasons = UnvestedFundsAllowedWithdrawReasons;
	type BlockNumberProvider = System;
	// `VestingInfo` encode length is 36bytes. 28 schedules gets encoded as 1009 bytes, which is the
	// highest number of schedules that encodes less than 2^10.
	const MAX_VESTING_SCHEDULES: u32 = 28;
}

impl pallet_mmr::Config for Runtime {
	const INDEXING_PREFIX: &'static [u8] = b"mmr";
	type Hashing = Keccak256;
	type LeafData = pallet_mmr::ParentNumberAndHash<Self>;
	type OnNewRoot = pallet_beefy_mmr::DepositBeefyDigest<Runtime>;
	type BlockHashProvider = pallet_mmr::DefaultBlockHashProvider<Runtime>;
	type WeightInfo = ();
}

parameter_types! {
	pub LeafVersion: MmrLeafVersion = MmrLeafVersion::new(0, 0);
}

impl pallet_beefy_mmr::Config for Runtime {
	type LeafVersion = LeafVersion;
	type BeefyAuthorityToMerkleLeaf = pallet_beefy_mmr::BeefyEcdsaToEthereum;
	type LeafExtra = Vec<u8>;
	type BeefyDataProvider = ();
}

parameter_types! {
	pub const LotteryPalletId: PalletId = PalletId(*b"py/lotto");
	pub const MaxCalls: u32 = 10;
	pub const MaxGenerateRandom: u32 = 10;
}

impl pallet_lottery::Config for Runtime {
	type PalletId = LotteryPalletId;
	type RuntimeCall = RuntimeCall;
	type Currency = Balances;
	type Randomness = RandomnessCollectiveFlip;
	type RuntimeEvent = RuntimeEvent;
	type ManagerOrigin = EnsureRoot<AccountId>;
	type MaxCalls = MaxCalls;
	type ValidateCall = Lottery;
	type MaxGenerateRandom = MaxGenerateRandom;
	type WeightInfo = pallet_lottery::weights::SubstrateWeight<Runtime>;
}

parameter_types! {
	pub const AssetDeposit: Balance = 100 * DOLLARS;
	pub const ApprovalDeposit: Balance = 1 * DOLLARS;
	pub const StringLimit: u32 = 50;
	pub const MetadataDepositBase: Balance = 10 * DOLLARS;
	pub const MetadataDepositPerByte: Balance = 1 * DOLLARS;
}

impl pallet_assets::Config<Instance1> for Runtime {
	type RuntimeEvent = RuntimeEvent;
	type Balance = u128;
	type AssetId = u32;
	type AssetIdParameter = codec::Compact<u32>;
	type Currency = Balances;
	type CreateOrigin = AsEnsureOriginWithArg<EnsureSigned<AccountId>>;
	type ForceOrigin = EnsureRoot<AccountId>;
	type AssetDeposit = AssetDeposit;
	type AssetAccountDeposit = ConstU128<DOLLARS>;
	type MetadataDepositBase = MetadataDepositBase;
	type MetadataDepositPerByte = MetadataDepositPerByte;
	type ApprovalDeposit = ApprovalDeposit;
	type StringLimit = StringLimit;
	type Freezer = ();
	type Extra = ();
	type CallbackHandle = ();
	type WeightInfo = pallet_assets::weights::SubstrateWeight<Runtime>;
	type RemoveItemsLimit = ConstU32<1000>;
	#[cfg(feature = "runtime-benchmarks")]
	type BenchmarkHelper = ();
}

ord_parameter_types! {
	pub const AssetConversionOrigin: AccountId = AccountIdConversion::<AccountId>::into_account_truncating(&AssetConversionPalletId::get());
}

impl pallet_assets::Config<Instance2> for Runtime {
	type RuntimeEvent = RuntimeEvent;
	type Balance = u128;
	type AssetId = u32;
	type AssetIdParameter = codec::Compact<u32>;
	type Currency = Balances;
	type CreateOrigin = AsEnsureOriginWithArg<EnsureSignedBy<AssetConversionOrigin, AccountId>>;
	type ForceOrigin = EnsureRoot<AccountId>;
	type AssetDeposit = AssetDeposit;
	type AssetAccountDeposit = ConstU128<DOLLARS>;
	type MetadataDepositBase = MetadataDepositBase;
	type MetadataDepositPerByte = MetadataDepositPerByte;
	type ApprovalDeposit = ApprovalDeposit;
	type StringLimit = StringLimit;
	type Freezer = ();
	type Extra = ();
	type WeightInfo = pallet_assets::weights::SubstrateWeight<Runtime>;
	type RemoveItemsLimit = ConstU32<1000>;
	type CallbackHandle = ();
	#[cfg(feature = "runtime-benchmarks")]
	type BenchmarkHelper = ();
}

parameter_types! {
	pub const AssetConversionPalletId: PalletId = PalletId(*b"py/ascon");
	pub const PoolSetupFee: Balance = 1 * DOLLARS; // should be more or equal to the existential deposit
	pub const MintMinLiquidity: Balance = 100;  // 100 is good enough when the main currency has 10-12 decimals.
	pub const LiquidityWithdrawalFee: Permill = Permill::from_percent(0);
	pub const Native: NativeOrWithId<u32> = NativeOrWithId::Native;
}

impl pallet_asset_conversion::Config for Runtime {
	type RuntimeEvent = RuntimeEvent;
	type Balance = u128;
	type HigherPrecisionBalance = sp_core::U256;
	type AssetKind = NativeOrWithId<u32>;
	type Assets = UnionOf<Balances, Assets, NativeFromLeft, NativeOrWithId<u32>, AccountId>;
	type PoolId = (Self::AssetKind, Self::AssetKind);
	type PoolLocator = Chain<
		WithFirstAsset<Native, AccountId, NativeOrWithId<u32>>,
		Ascending<AccountId, NativeOrWithId<u32>>,
	>;
	type PoolAssetId = <Self as pallet_assets::Config<Instance2>>::AssetId;
	type PoolAssets = PoolAssets;
	type PoolSetupFee = PoolSetupFee;
	type PoolSetupFeeAsset = Native;
	type PoolSetupFeeTarget = ResolveAssetTo<AssetConversionOrigin, Self::Assets>;
	type PalletId = AssetConversionPalletId;
	type LPFee = ConstU32<3>; // means 0.3%
	type LiquidityWithdrawalFee = LiquidityWithdrawalFee;
	type WeightInfo = pallet_asset_conversion::weights::SubstrateWeight<Runtime>;
	type MaxSwapPathLength = ConstU32<4>;
	type MintMinLiquidity = MintMinLiquidity;
	#[cfg(feature = "runtime-benchmarks")]
	type BenchmarkHelper = ();
}

parameter_types! {
	pub const QueueCount: u32 = 300;
	pub const MaxQueueLen: u32 = 1000;
	pub const FifoQueueLen: u32 = 500;
	pub const NisBasePeriod: BlockNumber = 30 * DAYS;
	pub const MinBid: Balance = 100 * DOLLARS;
	pub const MinReceipt: Perquintill = Perquintill::from_percent(1);
	pub const IntakePeriod: BlockNumber = 10;
	pub MaxIntakeWeight: Weight = MAXIMUM_BLOCK_WEIGHT / 10;
	pub const ThawThrottle: (Perquintill, BlockNumber) = (Perquintill::from_percent(25), 5);
	pub Target: Perquintill = Perquintill::zero();
	pub const NisPalletId: PalletId = PalletId(*b"py/nis  ");
}

impl pallet_nis::Config for Runtime {
	type WeightInfo = pallet_nis::weights::SubstrateWeight<Runtime>;
	type RuntimeEvent = RuntimeEvent;
	type Currency = Balances;
	type CurrencyBalance = Balance;
	type FundOrigin = frame_system::EnsureSigned<AccountId>;
	type Counterpart = ItemOf<Assets, ConstU32<9u32>, AccountId>;
	type CounterpartAmount = WithMaximumOf<ConstU128<21_000_000_000_000_000_000u128>>;
	type Deficit = ();
	type IgnoredIssuance = ();
	type Target = Target;
	type PalletId = NisPalletId;
	type QueueCount = QueueCount;
	type MaxQueueLen = MaxQueueLen;
	type FifoQueueLen = FifoQueueLen;
	type BasePeriod = NisBasePeriod;
	type MinBid = MinBid;
	type MinReceipt = MinReceipt;
	type IntakePeriod = IntakePeriod;
	type MaxIntakeWeight = MaxIntakeWeight;
	type ThawThrottle = ThawThrottle;
	type RuntimeHoldReason = RuntimeHoldReason;
	#[cfg(feature = "runtime-benchmarks")]
	type BenchmarkSetup = SetupAsset;
}

#[cfg(feature = "runtime-benchmarks")]
pub struct SetupAsset;
#[cfg(feature = "runtime-benchmarks")]
impl pallet_nis::BenchmarkSetup for SetupAsset {
	fn create_counterpart_asset() {
		let owner = AccountId::from([0u8; 32]);
		// this may or may not fail depending on if the chain spec or runtime genesis is used.
		let _ = Assets::force_create(
			RuntimeOrigin::root(),
			9u32.into(),
			sp_runtime::MultiAddress::Id(owner),
			true,
			1,
		);
	}
}

parameter_types! {
	pub const CollectionDeposit: Balance = 100 * DOLLARS;
	pub const ItemDeposit: Balance = 1 * DOLLARS;
	pub const ApprovalsLimit: u32 = 20;
	pub const ItemAttributesApprovalsLimit: u32 = 20;
	pub const MaxTips: u32 = 10;
	pub const MaxDeadlineDuration: BlockNumber = 12 * 30 * DAYS;
}

impl pallet_uniques::Config for Runtime {
	type RuntimeEvent = RuntimeEvent;
	type CollectionId = u32;
	type ItemId = u32;
	type Currency = Balances;
	type ForceOrigin = frame_system::EnsureRoot<AccountId>;
	type CollectionDeposit = CollectionDeposit;
	type ItemDeposit = ItemDeposit;
	type MetadataDepositBase = MetadataDepositBase;
	type AttributeDepositBase = MetadataDepositBase;
	type DepositPerByte = MetadataDepositPerByte;
	type StringLimit = ConstU32<128>;
	type KeyLimit = ConstU32<32>;
	type ValueLimit = ConstU32<64>;
	type WeightInfo = pallet_uniques::weights::SubstrateWeight<Runtime>;
	#[cfg(feature = "runtime-benchmarks")]
	type Helper = ();
	type CreateOrigin = AsEnsureOriginWithArg<EnsureSigned<AccountId>>;
	type Locker = ();
}

parameter_types! {
	pub const Budget: Balance = 10_000 * DOLLARS;
	pub TreasuryAccount: AccountId = Treasury::account_id();
}

pub struct SalaryForRank;
impl GetSalary<u16, AccountId, Balance> for SalaryForRank {
	fn get_salary(a: u16, _: &AccountId) -> Balance {
		Balance::from(a) * 1000 * DOLLARS
	}
}

impl pallet_salary::Config for Runtime {
	type WeightInfo = ();
	type RuntimeEvent = RuntimeEvent;
	type Paymaster = PayFromAccount<Balances, TreasuryAccount>;
	type Members = RankedCollective;
	type Salary = SalaryForRank;
	type RegistrationPeriod = ConstU32<200>;
	type PayoutPeriod = ConstU32<200>;
	type Budget = Budget;
}

impl pallet_core_fellowship::Config for Runtime {
	type WeightInfo = ();
	type RuntimeEvent = RuntimeEvent;
	type Members = RankedCollective;
	type Balance = Balance;
	type ParamsOrigin = frame_system::EnsureRoot<AccountId>;
	type InductOrigin = pallet_core_fellowship::EnsureInducted<Runtime, (), 1>;
	type ApproveOrigin = EnsureRootWithSuccess<AccountId, ConstU16<9>>;
	type PromoteOrigin = EnsureRootWithSuccess<AccountId, ConstU16<9>>;
	type EvidenceSize = ConstU32<16_384>;
}

parameter_types! {
	pub const NftFractionalizationPalletId: PalletId = PalletId(*b"fraction");
	pub NewAssetSymbol: BoundedVec<u8, StringLimit> = (*b"FRAC").to_vec().try_into().unwrap();
	pub NewAssetName: BoundedVec<u8, StringLimit> = (*b"Frac").to_vec().try_into().unwrap();
}

impl pallet_nft_fractionalization::Config for Runtime {
	type RuntimeEvent = RuntimeEvent;
	type Deposit = AssetDeposit;
	type Currency = Balances;
	type NewAssetSymbol = NewAssetSymbol;
	type NewAssetName = NewAssetName;
	type StringLimit = StringLimit;
	type NftCollectionId = <Self as pallet_nfts::Config>::CollectionId;
	type NftId = <Self as pallet_nfts::Config>::ItemId;
	type AssetBalance = <Self as pallet_balances::Config>::Balance;
	type AssetId = <Self as pallet_assets::Config<Instance1>>::AssetId;
	type Assets = Assets;
	type Nfts = Nfts;
	type PalletId = NftFractionalizationPalletId;
	type WeightInfo = pallet_nft_fractionalization::weights::SubstrateWeight<Runtime>;
	type RuntimeHoldReason = RuntimeHoldReason;
	#[cfg(feature = "runtime-benchmarks")]
	type BenchmarkHelper = ();
}

parameter_types! {
	pub Features: PalletFeatures = PalletFeatures::all_enabled();
	pub const MaxAttributesPerCall: u32 = 10;
}

impl pallet_nfts::Config for Runtime {
	type RuntimeEvent = RuntimeEvent;
	type CollectionId = u32;
	type ItemId = u32;
	type Currency = Balances;
	type ForceOrigin = frame_system::EnsureRoot<AccountId>;
	type CollectionDeposit = CollectionDeposit;
	type ItemDeposit = ItemDeposit;
	type MetadataDepositBase = MetadataDepositBase;
	type AttributeDepositBase = MetadataDepositBase;
	type DepositPerByte = MetadataDepositPerByte;
	type StringLimit = ConstU32<256>;
	type KeyLimit = ConstU32<64>;
	type ValueLimit = ConstU32<256>;
	type ApprovalsLimit = ApprovalsLimit;
	type ItemAttributesApprovalsLimit = ItemAttributesApprovalsLimit;
	type MaxTips = MaxTips;
	type MaxDeadlineDuration = MaxDeadlineDuration;
	type MaxAttributesPerCall = MaxAttributesPerCall;
	type Features = Features;
	type OffchainSignature = Signature;
	type OffchainPublic = <Signature as traits::Verify>::Signer;
	type WeightInfo = pallet_nfts::weights::SubstrateWeight<Runtime>;
	#[cfg(feature = "runtime-benchmarks")]
	type Helper = ();
	type CreateOrigin = AsEnsureOriginWithArg<EnsureSigned<AccountId>>;
	type Locker = ();
}

impl pallet_transaction_storage::Config for Runtime {
	type RuntimeEvent = RuntimeEvent;
	type Currency = Balances;
	type RuntimeHoldReason = RuntimeHoldReason;
	type RuntimeCall = RuntimeCall;
	type FeeDestination = ();
	type WeightInfo = pallet_transaction_storage::weights::SubstrateWeight<Runtime>;
	type MaxBlockTransactions =
		ConstU32<{ pallet_transaction_storage::DEFAULT_MAX_BLOCK_TRANSACTIONS }>;
	type MaxTransactionSize =
		ConstU32<{ pallet_transaction_storage::DEFAULT_MAX_TRANSACTION_SIZE }>;
}

impl pallet_whitelist::Config for Runtime {
	type RuntimeEvent = RuntimeEvent;
	type RuntimeCall = RuntimeCall;
	type WhitelistOrigin = EnsureRoot<AccountId>;
	type DispatchWhitelistedOrigin = EnsureRoot<AccountId>;
	type Preimages = Preimage;
	type WeightInfo = pallet_whitelist::weights::SubstrateWeight<Runtime>;
}

parameter_types! {
	pub const MigrationSignedDepositPerItem: Balance = 1 * CENTS;
	pub const MigrationSignedDepositBase: Balance = 20 * DOLLARS;
	pub const MigrationMaxKeyLen: u32 = 512;
}

impl pallet_state_trie_migration::Config for Runtime {
	type RuntimeEvent = RuntimeEvent;
	type ControlOrigin = EnsureRoot<AccountId>;
	type Currency = Balances;
	type RuntimeHoldReason = RuntimeHoldReason;
	type MaxKeyLen = MigrationMaxKeyLen;
	type SignedDepositPerItem = MigrationSignedDepositPerItem;
	type SignedDepositBase = MigrationSignedDepositBase;
	// Warning: this is not advised, as it might allow the chain to be temporarily DOS-ed.
	// Preferably, if the chain's governance/maintenance team is planning on using a specific
	// account for the migration, put it here to make sure only that account can trigger the signed
	// migrations.
	type SignedFilter = EnsureSigned<Self::AccountId>;
	type WeightInfo = ();
}

const ALLIANCE_MOTION_DURATION_IN_BLOCKS: BlockNumber = 5 * DAYS;

parameter_types! {
	pub const AllianceMotionDuration: BlockNumber = ALLIANCE_MOTION_DURATION_IN_BLOCKS;
	pub const AllianceMaxProposals: u32 = 100;
	pub const AllianceMaxMembers: u32 = 100;
}

type AllianceCollective = pallet_collective::Instance3;
impl pallet_collective::Config<AllianceCollective> for Runtime {
	type RuntimeOrigin = RuntimeOrigin;
	type Proposal = RuntimeCall;
	type RuntimeEvent = RuntimeEvent;
	type MotionDuration = AllianceMotionDuration;
	type MaxProposals = AllianceMaxProposals;
	type MaxMembers = AllianceMaxMembers;
	type DefaultVote = pallet_collective::PrimeDefaultVote;
	type WeightInfo = pallet_collective::weights::SubstrateWeight<Runtime>;
	type SetMembersOrigin = EnsureRoot<Self::AccountId>;
	type MaxProposalWeight = MaxCollectivesProposalWeight;
}

parameter_types! {
	pub const MaxFellows: u32 = AllianceMaxMembers::get();
	pub const MaxAllies: u32 = 100;
	pub const AllyDeposit: Balance = 10 * DOLLARS;
	pub const RetirementPeriod: BlockNumber = ALLIANCE_MOTION_DURATION_IN_BLOCKS + (1 * DAYS);
}

impl pallet_alliance::Config for Runtime {
	type RuntimeEvent = RuntimeEvent;
	type Proposal = RuntimeCall;
	type AdminOrigin = EitherOfDiverse<
		EnsureRoot<AccountId>,
		pallet_collective::EnsureProportionMoreThan<AccountId, AllianceCollective, 2, 3>,
	>;
	type MembershipManager = EitherOfDiverse<
		EnsureRoot<AccountId>,
		pallet_collective::EnsureProportionMoreThan<AccountId, AllianceCollective, 2, 3>,
	>;
	type AnnouncementOrigin = EitherOfDiverse<
		EnsureRoot<AccountId>,
		pallet_collective::EnsureProportionMoreThan<AccountId, AllianceCollective, 2, 3>,
	>;
	type Currency = Balances;
	type Slashed = Treasury;
	type InitializeMembers = AllianceMotion;
	type MembershipChanged = AllianceMotion;
	#[cfg(not(feature = "runtime-benchmarks"))]
	type IdentityVerifier = AllianceIdentityVerifier;
	#[cfg(feature = "runtime-benchmarks")]
	type IdentityVerifier = ();
	type ProposalProvider = AllianceProposalProvider;
	type MaxProposals = AllianceMaxProposals;
	type MaxFellows = MaxFellows;
	type MaxAllies = MaxAllies;
	type MaxUnscrupulousItems = ConstU32<100>;
	type MaxWebsiteUrlLength = ConstU32<255>;
	type MaxAnnouncementsCount = ConstU32<100>;
	type MaxMembersCount = AllianceMaxMembers;
	type AllyDeposit = AllyDeposit;
	type WeightInfo = pallet_alliance::weights::SubstrateWeight<Runtime>;
	type RetirementPeriod = RetirementPeriod;
}

impl frame_benchmarking_pallet_pov::Config for Runtime {
	type RuntimeEvent = RuntimeEvent;
}

parameter_types! {
	pub StatementCost: Balance = 1 * DOLLARS;
	pub StatementByteCost: Balance = 100 * MILLICENTS;
	pub const MinAllowedStatements: u32 = 4;
	pub const MaxAllowedStatements: u32 = 10;
	pub const MinAllowedBytes: u32 = 1024;
	pub const MaxAllowedBytes: u32 = 4096;
}

impl pallet_statement::Config for Runtime {
	type RuntimeEvent = RuntimeEvent;
	type Currency = Balances;
	type StatementCost = StatementCost;
	type ByteCost = StatementByteCost;
	type MinAllowedStatements = MinAllowedStatements;
	type MaxAllowedStatements = MaxAllowedStatements;
	type MinAllowedBytes = MinAllowedBytes;
	type MaxAllowedBytes = MaxAllowedBytes;
}

parameter_types! {
	pub MbmServiceWeight: Weight = Perbill::from_percent(80) * RuntimeBlockWeights::get().max_block;
}

impl pallet_migrations::Config for Runtime {
	type RuntimeEvent = RuntimeEvent;
	#[cfg(not(feature = "runtime-benchmarks"))]
	type Migrations = ();
	// Benchmarks need mocked migrations to guarantee that they succeed.
	#[cfg(feature = "runtime-benchmarks")]
	type Migrations = pallet_migrations::mock_helpers::MockedMigrations;
	type CursorMaxLen = ConstU32<65_536>;
	type IdentifierMaxLen = ConstU32<256>;
	type MigrationStatusHandler = ();
	type FailedMigrationHandler = frame_support::migrations::FreezeChainOnFailedMigration;
	type MaxServiceWeight = MbmServiceWeight;
	type WeightInfo = pallet_migrations::weights::SubstrateWeight<Runtime>;
}

parameter_types! {
	pub const BrokerPalletId: PalletId = PalletId(*b"py/broke");
}

pub struct IntoAuthor;
impl OnUnbalanced<Credit<AccountId, Balances>> for IntoAuthor {
	fn on_nonzero_unbalanced(credit: Credit<AccountId, Balances>) {
		if let Some(author) = Authorship::author() {
			let _ = <Balances as Balanced<_>>::resolve(&author, credit);
		}
	}
}

parameter_types! {
	pub storage CoretimeRevenue: Option<(BlockNumber, Balance)> = None;
}

pub struct CoretimeProvider;
impl CoretimeInterface for CoretimeProvider {
	type AccountId = AccountId;
	type Balance = Balance;
	type RelayChainBlockNumberProvider = System;
	fn request_core_count(_count: CoreIndex) {}
	fn request_revenue_info_at(_when: u32) {}
	fn credit_account(_who: Self::AccountId, _amount: Self::Balance) {}
	fn assign_core(
		_core: CoreIndex,
		_begin: u32,
		_assignment: Vec<(CoreAssignment, PartsOf57600)>,
		_end_hint: Option<u32>,
	) {
	}
	fn check_notify_revenue_info() -> Option<(u32, Self::Balance)> {
		let revenue = CoretimeRevenue::get();
		CoretimeRevenue::set(&None);
		revenue
	}
	#[cfg(feature = "runtime-benchmarks")]
	fn ensure_notify_revenue_info(when: u32, revenue: Self::Balance) {
		CoretimeRevenue::set(&Some((when, revenue)));
	}
}

impl pallet_broker::Config for Runtime {
	type RuntimeEvent = RuntimeEvent;
	type Currency = Balances;
	type OnRevenue = IntoAuthor;
	type TimeslicePeriod = ConstU32<2>;
	type MaxLeasedCores = ConstU32<5>;
	type MaxReservedCores = ConstU32<5>;
	type Coretime = CoretimeProvider;
	type ConvertBalance = traits::Identity;
	type WeightInfo = ();
	type PalletId = BrokerPalletId;
	type AdminOrigin = EnsureRoot<AccountId>;
	type PriceAdapter = pallet_broker::Linear;
}

parameter_types! {
	pub const MixnetNumCoverToCurrentBlocks: BlockNumber = 3;
	pub const MixnetNumRequestsToCurrentBlocks: BlockNumber = 3;
	pub const MixnetNumCoverToPrevBlocks: BlockNumber = 3;
	pub const MixnetNumRegisterStartSlackBlocks: BlockNumber = 3;
	pub const MixnetNumRegisterEndSlackBlocks: BlockNumber = 3;
	pub const MixnetRegistrationPriority: TransactionPriority = ImOnlineUnsignedPriority::get() - 1;
}

impl pallet_mixnet::Config for Runtime {
	type MaxAuthorities = MaxAuthorities;
	type MaxExternalAddressSize = ConstU32<128>;
	type MaxExternalAddressesPerMixnode = ConstU32<16>;
	type NextSessionRotation = Babe;
	type NumCoverToCurrentBlocks = MixnetNumCoverToCurrentBlocks;
	type NumRequestsToCurrentBlocks = MixnetNumRequestsToCurrentBlocks;
	type NumCoverToPrevBlocks = MixnetNumCoverToPrevBlocks;
	type NumRegisterStartSlackBlocks = MixnetNumRegisterStartSlackBlocks;
	type NumRegisterEndSlackBlocks = MixnetNumRegisterEndSlackBlocks;
	type RegistrationPriority = MixnetRegistrationPriority;
	type MinMixnodes = ConstU32<7>; // Low to allow small testing networks
}

/// Dynamic parameters that can be changed at runtime through the
/// `pallet_parameters::set_parameter`.
#[dynamic_params(RuntimeParameters, pallet_parameters::Parameters::<Runtime>)]
pub mod dynamic_params {
	use super::*;

	#[dynamic_pallet_params]
	#[codec(index = 0)]
	pub mod storage {
		/// Configures the base deposit of storing some data.
		#[codec(index = 0)]
		pub static BaseDeposit: Balance = 1 * DOLLARS;

		/// Configures the per-byte deposit of storing some data.
		#[codec(index = 1)]
		pub static ByteDeposit: Balance = 1 * CENTS;
	}

	#[dynamic_pallet_params]
	#[codec(index = 1)]
	pub mod contracts {
		#[codec(index = 0)]
		pub static DepositPerItem: Balance = deposit(1, 0);

		#[codec(index = 1)]
		pub static DepositPerByte: Balance = deposit(0, 1);

		#[codec(index = 2)]
		pub static DefaultDepositLimit: Balance = deposit(1024, 1024 * 1024);
	}
}

#[cfg(feature = "runtime-benchmarks")]
impl Default for RuntimeParameters {
	fn default() -> Self {
		RuntimeParameters::Storage(dynamic_params::storage::Parameters::BaseDeposit(
			dynamic_params::storage::BaseDeposit,
			Some(1 * DOLLARS),
		))
	}
}

pub struct DynamicParametersManagerOrigin;
impl EnsureOriginWithArg<RuntimeOrigin, RuntimeParametersKey> for DynamicParametersManagerOrigin {
	type Success = ();

	fn try_origin(
		origin: RuntimeOrigin,
		key: &RuntimeParametersKey,
	) -> Result<Self::Success, RuntimeOrigin> {
		match key {
			RuntimeParametersKey::Storage(_) => {
				frame_system::ensure_root(origin.clone()).map_err(|_| origin)?;
				return Ok(())
			},
			RuntimeParametersKey::Contracts(_) => {
				frame_system::ensure_root(origin.clone()).map_err(|_| origin)?;
				return Ok(())
			},
		}
	}

	#[cfg(feature = "runtime-benchmarks")]
	fn try_successful_origin(_key: &RuntimeParametersKey) -> Result<RuntimeOrigin, ()> {
		Ok(RuntimeOrigin::root())
	}
}

impl pallet_parameters::Config for Runtime {
	type RuntimeParameters = RuntimeParameters;
	type RuntimeEvent = RuntimeEvent;
	type AdminOrigin = DynamicParametersManagerOrigin;
	type WeightInfo = ();
}

<<<<<<< HEAD
construct_runtime!(
	pub enum Runtime {
		System: frame_system,
		Utility: pallet_utility,
		Babe: pallet_babe,
		Timestamp: pallet_timestamp,
		// Authorship must be before session in order to note author in the correct session and era
		// for im-online and staking.
		Authorship: pallet_authorship,
		Indices: pallet_indices,
		Balances: pallet_balances,
		TransactionPayment: pallet_transaction_payment,
		AssetTxPayment: pallet_asset_tx_payment,
		AssetConversionTxPayment: pallet_asset_conversion_tx_payment,
		ElectionProviderMultiPhase: pallet_election_provider_multi_phase,
		Staking: pallet_staking,
		StakeTracker: pallet_stake_tracker,
		Session: pallet_session,
		Democracy: pallet_democracy,
		Council: pallet_collective::<Instance1>,
		TechnicalCommittee: pallet_collective::<Instance2>,
		Elections: pallet_elections_phragmen,
		TechnicalMembership: pallet_membership::<Instance1>,
		Grandpa: pallet_grandpa,
		Treasury: pallet_treasury,
		AssetRate: pallet_asset_rate,
		Contracts: pallet_contracts,
		Sudo: pallet_sudo,
		ImOnline: pallet_im_online,
		AuthorityDiscovery: pallet_authority_discovery,
		Offences: pallet_offences,
		Historical: pallet_session_historical,
		RandomnessCollectiveFlip: pallet_insecure_randomness_collective_flip,
		Identity: pallet_identity,
		Society: pallet_society,
		Recovery: pallet_recovery,
		Vesting: pallet_vesting,
		Scheduler: pallet_scheduler,
		Glutton: pallet_glutton,
		Preimage: pallet_preimage,
		Proxy: pallet_proxy,
		Multisig: pallet_multisig,
		Bounties: pallet_bounties,
		Tips: pallet_tips,
		Assets: pallet_assets::<Instance1>,
		PoolAssets: pallet_assets::<Instance2>,
		Beefy: pallet_beefy,
		// MMR leaf construction must be after session in order to have a leaf's next_auth_set
		// refer to block<N>. See issue polkadot-fellows/runtimes#160 for details.
		Mmr: pallet_mmr,
		MmrLeaf: pallet_beefy_mmr,
		Lottery: pallet_lottery,
		Nis: pallet_nis,
		Uniques: pallet_uniques,
		Nfts: pallet_nfts,
		NftFractionalization: pallet_nft_fractionalization,
		Salary: pallet_salary,
		CoreFellowship: pallet_core_fellowship,
		TransactionStorage: pallet_transaction_storage,
		VoterList: pallet_bags_list::<Instance1>,
		TargetList: pallet_bags_list::<Instance2>,
		StateTrieMigration: pallet_state_trie_migration,
		ChildBounties: pallet_child_bounties,
		Referenda: pallet_referenda,
		Remark: pallet_remark,
		RootTesting: pallet_root_testing,
		ConvictionVoting: pallet_conviction_voting,
		Whitelist: pallet_whitelist,
		AllianceMotion: pallet_collective::<Instance3>,
		Alliance: pallet_alliance,
		NominationPools: pallet_nomination_pools,
		RankedPolls: pallet_referenda::<Instance2>,
		RankedCollective: pallet_ranked_collective,
		AssetConversion: pallet_asset_conversion,
		FastUnstake: pallet_fast_unstake,
		MessageQueue: pallet_message_queue,
		Pov: frame_benchmarking_pallet_pov,
		TxPause: pallet_tx_pause,
		SafeMode: pallet_safe_mode,
		Statement: pallet_statement,
		Broker: pallet_broker,
		TasksExample: pallet_example_tasks,
		Mixnet: pallet_mixnet,
		Parameters: pallet_parameters,
		SkipFeelessPayment: pallet_skip_feeless_payment,
	}
);
=======
#[frame_support::runtime]
mod runtime {
	#[runtime::runtime]
	#[runtime::derive(
		RuntimeCall,
		RuntimeEvent,
		RuntimeError,
		RuntimeOrigin,
		RuntimeFreezeReason,
		RuntimeHoldReason,
		RuntimeSlashReason,
		RuntimeLockId,
		RuntimeTask
	)]
	pub struct Runtime;

	#[runtime::pallet_index(0)]
	pub type System = frame_system;

	#[runtime::pallet_index(1)]
	pub type Utility = pallet_utility;

	#[runtime::pallet_index(2)]
	pub type Babe = pallet_babe;

	#[runtime::pallet_index(3)]
	pub type Timestamp = pallet_timestamp;

	// Authorship must be before session in order to note author in the correct session and era
	// for im-online and staking.
	#[runtime::pallet_index(4)]
	pub type Authorship = pallet_authorship;

	#[runtime::pallet_index(5)]
	pub type Indices = pallet_indices;

	#[runtime::pallet_index(6)]
	pub type Balances = pallet_balances;

	#[runtime::pallet_index(7)]
	pub type TransactionPayment = pallet_transaction_payment;

	#[runtime::pallet_index(8)]
	pub type AssetTxPayment = pallet_asset_tx_payment;

	#[runtime::pallet_index(9)]
	pub type AssetConversionTxPayment = pallet_asset_conversion_tx_payment;

	#[runtime::pallet_index(10)]
	pub type ElectionProviderMultiPhase = pallet_election_provider_multi_phase;

	#[runtime::pallet_index(11)]
	pub type Staking = pallet_staking;

	#[runtime::pallet_index(12)]
	pub type Session = pallet_session;

	#[runtime::pallet_index(13)]
	pub type Democracy = pallet_democracy;

	#[runtime::pallet_index(14)]
	pub type Council = pallet_collective<Instance1>;

	#[runtime::pallet_index(15)]
	pub type TechnicalCommittee = pallet_collective<Instance2>;

	#[runtime::pallet_index(16)]
	pub type Elections = pallet_elections_phragmen;

	#[runtime::pallet_index(17)]
	pub type TechnicalMembership = pallet_membership<Instance1>;

	#[runtime::pallet_index(18)]
	pub type Grandpa = pallet_grandpa;

	#[runtime::pallet_index(19)]
	pub type Treasury = pallet_treasury;

	#[runtime::pallet_index(20)]
	pub type AssetRate = pallet_asset_rate;

	#[runtime::pallet_index(21)]
	pub type Contracts = pallet_contracts;

	#[runtime::pallet_index(22)]
	pub type Sudo = pallet_sudo;

	#[runtime::pallet_index(23)]
	pub type ImOnline = pallet_im_online;

	#[runtime::pallet_index(24)]
	pub type AuthorityDiscovery = pallet_authority_discovery;

	#[runtime::pallet_index(25)]
	pub type Offences = pallet_offences;

	#[runtime::pallet_index(26)]
	pub type Historical = pallet_session_historical;

	#[runtime::pallet_index(27)]
	pub type RandomnessCollectiveFlip = pallet_insecure_randomness_collective_flip;

	#[runtime::pallet_index(28)]
	pub type Identity = pallet_identity;

	#[runtime::pallet_index(29)]
	pub type Society = pallet_society;

	#[runtime::pallet_index(30)]
	pub type Recovery = pallet_recovery;

	#[runtime::pallet_index(31)]
	pub type Vesting = pallet_vesting;

	#[runtime::pallet_index(32)]
	pub type Scheduler = pallet_scheduler;

	#[runtime::pallet_index(33)]
	pub type Glutton = pallet_glutton;

	#[runtime::pallet_index(34)]
	pub type Preimage = pallet_preimage;

	#[runtime::pallet_index(35)]
	pub type Proxy = pallet_proxy;

	#[runtime::pallet_index(36)]
	pub type Multisig = pallet_multisig;

	#[runtime::pallet_index(37)]
	pub type Bounties = pallet_bounties;

	#[runtime::pallet_index(38)]
	pub type Tips = pallet_tips;

	#[runtime::pallet_index(39)]
	pub type Assets = pallet_assets<Instance1>;

	#[runtime::pallet_index(40)]
	pub type PoolAssets = pallet_assets<Instance2>;

	#[runtime::pallet_index(41)]
	pub type Beefy = pallet_beefy;

	// MMR leaf construction must be after session in order to have a leaf's next_auth_set
	// refer to block<N>. See issue polkadot-fellows/runtimes#160 for details.
	#[runtime::pallet_index(42)]
	pub type Mmr = pallet_mmr;

	#[runtime::pallet_index(43)]
	pub type MmrLeaf = pallet_beefy_mmr;

	#[runtime::pallet_index(44)]
	pub type Lottery = pallet_lottery;

	#[runtime::pallet_index(45)]
	pub type Nis = pallet_nis;

	#[runtime::pallet_index(46)]
	pub type Uniques = pallet_uniques;

	#[runtime::pallet_index(47)]
	pub type Nfts = pallet_nfts;

	#[runtime::pallet_index(48)]
	pub type NftFractionalization = pallet_nft_fractionalization;

	#[runtime::pallet_index(49)]
	pub type Salary = pallet_salary;

	#[runtime::pallet_index(50)]
	pub type CoreFellowship = pallet_core_fellowship;

	#[runtime::pallet_index(51)]
	pub type TransactionStorage = pallet_transaction_storage;

	#[runtime::pallet_index(52)]
	pub type VoterList = pallet_bags_list<Instance1>;

	#[runtime::pallet_index(53)]
	pub type StateTrieMigration = pallet_state_trie_migration;

	#[runtime::pallet_index(54)]
	pub type ChildBounties = pallet_child_bounties;

	#[runtime::pallet_index(55)]
	pub type Referenda = pallet_referenda;

	#[runtime::pallet_index(56)]
	pub type Remark = pallet_remark;

	#[runtime::pallet_index(57)]
	pub type RootTesting = pallet_root_testing;

	#[runtime::pallet_index(58)]
	pub type ConvictionVoting = pallet_conviction_voting;

	#[runtime::pallet_index(59)]
	pub type Whitelist = pallet_whitelist;

	#[runtime::pallet_index(60)]
	pub type AllianceMotion = pallet_collective<Instance3>;

	#[runtime::pallet_index(61)]
	pub type Alliance = pallet_alliance;

	#[runtime::pallet_index(62)]
	pub type NominationPools = pallet_nomination_pools;

	#[runtime::pallet_index(63)]
	pub type RankedPolls = pallet_referenda<Instance2>;

	#[runtime::pallet_index(64)]
	pub type RankedCollective = pallet_ranked_collective;

	#[runtime::pallet_index(65)]
	pub type AssetConversion = pallet_asset_conversion;

	#[runtime::pallet_index(66)]
	pub type FastUnstake = pallet_fast_unstake;

	#[runtime::pallet_index(67)]
	pub type MessageQueue = pallet_message_queue;

	#[runtime::pallet_index(68)]
	pub type Pov = frame_benchmarking_pallet_pov;

	#[runtime::pallet_index(69)]
	pub type TxPause = pallet_tx_pause;

	#[runtime::pallet_index(70)]
	pub type SafeMode = pallet_safe_mode;

	#[runtime::pallet_index(71)]
	pub type Statement = pallet_statement;

	#[runtime::pallet_index(72)]
	pub type MultiBlockMigrations = pallet_migrations;

	#[runtime::pallet_index(73)]
	pub type Broker = pallet_broker;

	#[runtime::pallet_index(74)]
	pub type TasksExample = pallet_example_tasks;

	#[runtime::pallet_index(75)]
	pub type Mixnet = pallet_mixnet;

	#[runtime::pallet_index(76)]
	pub type Parameters = pallet_parameters;

	#[runtime::pallet_index(77)]
	pub type SkipFeelessPayment = pallet_skip_feeless_payment;

	#[runtime::pallet_index(78)]
	pub type PalletExampleMbms = pallet_example_mbm;
}
>>>>>>> a8f4f4f0

/// The address format for describing accounts.
pub type Address = sp_runtime::MultiAddress<AccountId, AccountIndex>;
/// Block header type as expected by this runtime.
pub type Header = generic::Header<BlockNumber, BlakeTwo256>;
/// Block type as expected by this runtime.
pub type Block = generic::Block<Header, UncheckedExtrinsic>;
/// A Block signed with a Justification
pub type SignedBlock = generic::SignedBlock<Block>;
/// BlockId type as expected by this runtime.
pub type BlockId = generic::BlockId<Block>;
/// The SignedExtension to the basic transaction logic.
///
/// When you change this, you **MUST** modify [`sign`] in `bin/node/testing/src/keyring.rs`!
///
/// [`sign`]: <../../testing/src/keyring.rs.html>
pub type SignedExtra = (
	frame_system::CheckNonZeroSender<Runtime>,
	frame_system::CheckSpecVersion<Runtime>,
	frame_system::CheckTxVersion<Runtime>,
	frame_system::CheckGenesis<Runtime>,
	frame_system::CheckEra<Runtime>,
	frame_system::CheckNonce<Runtime>,
	frame_system::CheckWeight<Runtime>,
	pallet_skip_feeless_payment::SkipCheckIfFeeless<
		Runtime,
		pallet_asset_conversion_tx_payment::ChargeAssetTxPayment<Runtime>,
	>,
);

/// Unchecked extrinsic type as expected by this runtime.
pub type UncheckedExtrinsic =
	generic::UncheckedExtrinsic<Address, RuntimeCall, Signature, SignedExtra>;
/// The payload being signed in transactions.
pub type SignedPayload = generic::SignedPayload<RuntimeCall, SignedExtra>;
/// Extrinsic type that has already been checked.
pub type CheckedExtrinsic = generic::CheckedExtrinsic<AccountId, RuntimeCall, SignedExtra>;
/// Executive: handles dispatch to the various modules.
pub type Executive = frame_executive::Executive<
	Runtime,
	Block,
	frame_system::ChainContext<Runtime>,
	Runtime,
	AllPalletsWithSystem,
	Migrations,
>;

// We don't have a limit in the Relay Chain.
const IDENTITY_MIGRATION_KEY_LIMIT: u64 = u64::MAX;

// All migrations executed on runtime upgrade as a nested tuple of types implementing
// `OnRuntimeUpgrade`. Note: These are examples and do not need to be run directly
// after the genesis block.
type Migrations = (
	pallet_nomination_pools::migration::versioned::V6ToV7<Runtime>,
	pallet_alliance::migration::Migration<Runtime>,
	pallet_contracts::Migration<Runtime>,
	pallet_identity::migration::versioned::V0ToV1<Runtime, IDENTITY_MIGRATION_KEY_LIMIT>,
);

type EventRecord = frame_system::EventRecord<
	<Runtime as frame_system::Config>::RuntimeEvent,
	<Runtime as frame_system::Config>::Hash,
>;

parameter_types! {
	pub const BeefySetIdSessionEntries: u32 = BondingDuration::get() * SessionsPerEra::get();
}

impl pallet_beefy::Config for Runtime {
	type BeefyId = BeefyId;
	type MaxAuthorities = MaxAuthorities;
	type MaxNominators = ConstU32<0>;
	type MaxSetIdSessionEntries = BeefySetIdSessionEntries;
	type OnNewValidatorSet = MmrLeaf;
	type WeightInfo = ();
	type KeyOwnerProof = <Historical as KeyOwnerProofSystem<(KeyTypeId, BeefyId)>>::Proof;
	type EquivocationReportSystem =
		pallet_beefy::EquivocationReportSystem<Self, Offences, Historical, ReportLongevity>;
}

/// MMR helper types.
mod mmr {
	use super::Runtime;
	pub use pallet_mmr::primitives::*;

	pub type Leaf = <<Runtime as pallet_mmr::Config>::LeafData as LeafDataProvider>::LeafData;
	pub type Hash = <Hashing as sp_runtime::traits::Hash>::Output;
	pub type Hashing = <Runtime as pallet_mmr::Config>::Hashing;
}

#[cfg(feature = "runtime-benchmarks")]
mod benches {
	frame_benchmarking::define_benchmarks!(
		[frame_benchmarking, BaselineBench::<Runtime>]
		[frame_benchmarking_pallet_pov, Pov]
		[pallet_alliance, Alliance]
		[pallet_assets, Assets]
		[pallet_babe, Babe]
		[pallet_bags_list, VoterList]
		[pallet_bags_list, TargetList]
		[pallet_balances, Balances]
		[pallet_bounties, Bounties]
		[pallet_broker, Broker]
		[pallet_child_bounties, ChildBounties]
		[pallet_collective, Council]
		[pallet_conviction_voting, ConvictionVoting]
		[pallet_contracts, Contracts]
		[pallet_core_fellowship, CoreFellowship]
		[tasks_example, TasksExample]
		[pallet_democracy, Democracy]
		[pallet_asset_conversion, AssetConversion]
		[pallet_election_provider_multi_phase, ElectionProviderMultiPhase]
		[pallet_election_provider_support_benchmarking, EPSBench::<Runtime>]
		[pallet_elections_phragmen, Elections]
		[pallet_fast_unstake, FastUnstake]
		[pallet_nis, Nis]
		[pallet_parameters, Parameters]
		[pallet_grandpa, Grandpa]
		[pallet_identity, Identity]
		[pallet_im_online, ImOnline]
		[pallet_indices, Indices]
		[pallet_lottery, Lottery]
		[pallet_membership, TechnicalMembership]
		[pallet_message_queue, MessageQueue]
		[pallet_migrations, MultiBlockMigrations]
		[pallet_mmr, Mmr]
		[pallet_multisig, Multisig]
		[pallet_nomination_pools, NominationPoolsBench::<Runtime>]
		[pallet_offences, OffencesBench::<Runtime>]
		[pallet_preimage, Preimage]
		[pallet_proxy, Proxy]
		[pallet_ranked_collective, RankedCollective]
		[pallet_referenda, Referenda]
		[pallet_recovery, Recovery]
		[pallet_remark, Remark]
		[pallet_salary, Salary]
		[pallet_scheduler, Scheduler]
		[pallet_glutton, Glutton]
		[pallet_session, SessionBench::<Runtime>]
		[pallet_society, Society]
		[pallet_staking, Staking]
		[pallet_stake_tracker, StakeTracker]
		[pallet_state_trie_migration, StateTrieMigration]
		[pallet_sudo, Sudo]
		[frame_system, SystemBench::<Runtime>]
		[pallet_timestamp, Timestamp]
		[pallet_tips, Tips]
		[pallet_transaction_storage, TransactionStorage]
		[pallet_treasury, Treasury]
		[pallet_asset_rate, AssetRate]
		[pallet_uniques, Uniques]
		[pallet_nfts, Nfts]
		[pallet_nft_fractionalization, NftFractionalization]
		[pallet_utility, Utility]
		[pallet_vesting, Vesting]
		[pallet_whitelist, Whitelist]
		[pallet_tx_pause, TxPause]
		[pallet_safe_mode, SafeMode]
		[pallet_example_mbm, PalletExampleMbms]
	);
}

impl_runtime_apis! {
	impl sp_api::Core<Block> for Runtime {
		fn version() -> RuntimeVersion {
			VERSION
		}

		fn execute_block(block: Block) {
			Executive::execute_block(block);
		}

		fn initialize_block(header: &<Block as BlockT>::Header) -> sp_runtime::ExtrinsicInclusionMode {
			Executive::initialize_block(header)
		}
	}

	impl sp_api::Metadata<Block> for Runtime {
		fn metadata() -> OpaqueMetadata {
			OpaqueMetadata::new(Runtime::metadata().into())
		}

		fn metadata_at_version(version: u32) -> Option<OpaqueMetadata> {
			Runtime::metadata_at_version(version)
		}

		fn metadata_versions() -> sp_std::vec::Vec<u32> {
			Runtime::metadata_versions()
		}
	}

	impl sp_block_builder::BlockBuilder<Block> for Runtime {
		fn apply_extrinsic(extrinsic: <Block as BlockT>::Extrinsic) -> ApplyExtrinsicResult {
			Executive::apply_extrinsic(extrinsic)
		}

		fn finalize_block() -> <Block as BlockT>::Header {
			Executive::finalize_block()
		}

		fn inherent_extrinsics(data: InherentData) -> Vec<<Block as BlockT>::Extrinsic> {
			data.create_extrinsics()
		}

		fn check_inherents(block: Block, data: InherentData) -> CheckInherentsResult {
			data.check_extrinsics(&block)
		}
	}

	impl sp_transaction_pool::runtime_api::TaggedTransactionQueue<Block> for Runtime {
		fn validate_transaction(
			source: TransactionSource,
			tx: <Block as BlockT>::Extrinsic,
			block_hash: <Block as BlockT>::Hash,
		) -> TransactionValidity {
			Executive::validate_transaction(source, tx, block_hash)
		}
	}

	impl sp_statement_store::runtime_api::ValidateStatement<Block> for Runtime {
		fn validate_statement(
			source: sp_statement_store::runtime_api::StatementSource,
			statement: sp_statement_store::Statement,
		) -> Result<sp_statement_store::runtime_api::ValidStatement, sp_statement_store::runtime_api::InvalidStatement> {
			Statement::validate_statement(source, statement)
		}
	}

	impl sp_offchain::OffchainWorkerApi<Block> for Runtime {
		fn offchain_worker(header: &<Block as BlockT>::Header) {
			Executive::offchain_worker(header)
		}
	}

	impl sp_consensus_grandpa::GrandpaApi<Block> for Runtime {
		fn grandpa_authorities() -> sp_consensus_grandpa::AuthorityList {
			Grandpa::grandpa_authorities()
		}

		fn current_set_id() -> sp_consensus_grandpa::SetId {
			Grandpa::current_set_id()
		}

		fn submit_report_equivocation_unsigned_extrinsic(
			equivocation_proof: sp_consensus_grandpa::EquivocationProof<
				<Block as BlockT>::Hash,
				NumberFor<Block>,
			>,
			key_owner_proof: sp_consensus_grandpa::OpaqueKeyOwnershipProof,
		) -> Option<()> {
			let key_owner_proof = key_owner_proof.decode()?;

			Grandpa::submit_unsigned_equivocation_report(
				equivocation_proof,
				key_owner_proof,
			)
		}

		fn generate_key_ownership_proof(
			_set_id: sp_consensus_grandpa::SetId,
			authority_id: GrandpaId,
		) -> Option<sp_consensus_grandpa::OpaqueKeyOwnershipProof> {
			use codec::Encode;

			Historical::prove((sp_consensus_grandpa::KEY_TYPE, authority_id))
				.map(|p| p.encode())
				.map(sp_consensus_grandpa::OpaqueKeyOwnershipProof::new)
		}
	}

	impl pallet_nomination_pools_runtime_api::NominationPoolsApi<Block, AccountId, Balance> for Runtime {
		fn pending_rewards(who: AccountId) -> Balance {
			NominationPools::api_pending_rewards(who).unwrap_or_default()
		}

		fn points_to_balance(pool_id: pallet_nomination_pools::PoolId, points: Balance) -> Balance {
			NominationPools::api_points_to_balance(pool_id, points)
		}

		fn balance_to_points(pool_id: pallet_nomination_pools::PoolId, new_funds: Balance) -> Balance {
			NominationPools::api_balance_to_points(pool_id, new_funds)
		}
	}

	impl pallet_staking_runtime_api::StakingApi<Block, Balance, AccountId> for Runtime {
		fn nominations_quota(balance: Balance) -> u32 {
			Staking::api_nominations_quota(balance)
		}

		fn eras_stakers_page_count(era: sp_staking::EraIndex, account: AccountId) -> sp_staking::Page {
			Staking::api_eras_stakers_page_count(era, account)
		}
	}

	impl sp_consensus_babe::BabeApi<Block> for Runtime {
		fn configuration() -> sp_consensus_babe::BabeConfiguration {
			let epoch_config = Babe::epoch_config().unwrap_or(BABE_GENESIS_EPOCH_CONFIG);
			sp_consensus_babe::BabeConfiguration {
				slot_duration: Babe::slot_duration(),
				epoch_length: EpochDuration::get(),
				c: epoch_config.c,
				authorities: Babe::authorities().to_vec(),
				randomness: Babe::randomness(),
				allowed_slots: epoch_config.allowed_slots,
			}
		}

		fn current_epoch_start() -> sp_consensus_babe::Slot {
			Babe::current_epoch_start()
		}

		fn current_epoch() -> sp_consensus_babe::Epoch {
			Babe::current_epoch()
		}

		fn next_epoch() -> sp_consensus_babe::Epoch {
			Babe::next_epoch()
		}

		fn generate_key_ownership_proof(
			_slot: sp_consensus_babe::Slot,
			authority_id: sp_consensus_babe::AuthorityId,
		) -> Option<sp_consensus_babe::OpaqueKeyOwnershipProof> {
			use codec::Encode;

			Historical::prove((sp_consensus_babe::KEY_TYPE, authority_id))
				.map(|p| p.encode())
				.map(sp_consensus_babe::OpaqueKeyOwnershipProof::new)
		}

		fn submit_report_equivocation_unsigned_extrinsic(
			equivocation_proof: sp_consensus_babe::EquivocationProof<<Block as BlockT>::Header>,
			key_owner_proof: sp_consensus_babe::OpaqueKeyOwnershipProof,
		) -> Option<()> {
			let key_owner_proof = key_owner_proof.decode()?;

			Babe::submit_unsigned_equivocation_report(
				equivocation_proof,
				key_owner_proof,
			)
		}
	}

	impl sp_authority_discovery::AuthorityDiscoveryApi<Block> for Runtime {
		fn authorities() -> Vec<AuthorityDiscoveryId> {
			AuthorityDiscovery::authorities()
		}
	}

	impl frame_system_rpc_runtime_api::AccountNonceApi<Block, AccountId, Nonce> for Runtime {
		fn account_nonce(account: AccountId) -> Nonce {
			System::account_nonce(account)
		}
	}

	impl assets_api::AssetsApi<
		Block,
		AccountId,
		Balance,
		u32,
	> for Runtime
	{
		fn account_balances(account: AccountId) -> Vec<(u32, Balance)> {
			Assets::account_balances(account)
		}
	}

	impl pallet_contracts::ContractsApi<Block, AccountId, Balance, BlockNumber, Hash, EventRecord> for Runtime
	{
		fn call(
			origin: AccountId,
			dest: AccountId,
			value: Balance,
			gas_limit: Option<Weight>,
			storage_deposit_limit: Option<Balance>,
			input_data: Vec<u8>,
		) -> pallet_contracts::ContractExecResult<Balance, EventRecord> {
			let gas_limit = gas_limit.unwrap_or(RuntimeBlockWeights::get().max_block);
			Contracts::bare_call(
				origin,
				dest,
				value,
				gas_limit,
				storage_deposit_limit,
				input_data,
				pallet_contracts::DebugInfo::UnsafeDebug,
				pallet_contracts::CollectEvents::UnsafeCollect,
				pallet_contracts::Determinism::Enforced,
			)
		}

		fn instantiate(
			origin: AccountId,
			value: Balance,
			gas_limit: Option<Weight>,
			storage_deposit_limit: Option<Balance>,
			code: pallet_contracts::Code<Hash>,
			data: Vec<u8>,
			salt: Vec<u8>,
		) -> pallet_contracts::ContractInstantiateResult<AccountId, Balance, EventRecord>
		{
			let gas_limit = gas_limit.unwrap_or(RuntimeBlockWeights::get().max_block);
			Contracts::bare_instantiate(
				origin,
				value,
				gas_limit,
				storage_deposit_limit,
				code,
				data,
				salt,
				pallet_contracts::DebugInfo::UnsafeDebug,
				pallet_contracts::CollectEvents::UnsafeCollect,
			)
		}

		fn upload_code(
			origin: AccountId,
			code: Vec<u8>,
			storage_deposit_limit: Option<Balance>,
			determinism: pallet_contracts::Determinism,
		) -> pallet_contracts::CodeUploadResult<Hash, Balance>
		{
			Contracts::bare_upload_code(
				origin,
				code,
				storage_deposit_limit,
				determinism,
			)
		}

		fn get_storage(
			address: AccountId,
			key: Vec<u8>,
		) -> pallet_contracts::GetStorageResult {
			Contracts::get_storage(
				address,
				key
			)
		}
	}

	impl pallet_transaction_payment_rpc_runtime_api::TransactionPaymentApi<
		Block,
		Balance,
	> for Runtime {
		fn query_info(uxt: <Block as BlockT>::Extrinsic, len: u32) -> RuntimeDispatchInfo<Balance> {
			TransactionPayment::query_info(uxt, len)
		}
		fn query_fee_details(uxt: <Block as BlockT>::Extrinsic, len: u32) -> FeeDetails<Balance> {
			TransactionPayment::query_fee_details(uxt, len)
		}
		fn query_weight_to_fee(weight: Weight) -> Balance {
			TransactionPayment::weight_to_fee(weight)
		}
		fn query_length_to_fee(length: u32) -> Balance {
			TransactionPayment::length_to_fee(length)
		}
	}

	impl pallet_asset_conversion::AssetConversionApi<
		Block,
		Balance,
		NativeOrWithId<u32>
	> for Runtime
	{
		fn quote_price_exact_tokens_for_tokens(asset1: NativeOrWithId<u32>, asset2: NativeOrWithId<u32>, amount: Balance, include_fee: bool) -> Option<Balance> {
			AssetConversion::quote_price_exact_tokens_for_tokens(asset1, asset2, amount, include_fee)
		}

		fn quote_price_tokens_for_exact_tokens(asset1: NativeOrWithId<u32>, asset2: NativeOrWithId<u32>, amount: Balance, include_fee: bool) -> Option<Balance> {
			AssetConversion::quote_price_tokens_for_exact_tokens(asset1, asset2, amount, include_fee)
		}

		fn get_reserves(asset1: NativeOrWithId<u32>, asset2: NativeOrWithId<u32>) -> Option<(Balance, Balance)> {
			AssetConversion::get_reserves(asset1, asset2).ok()
		}
	}

	impl pallet_transaction_payment_rpc_runtime_api::TransactionPaymentCallApi<Block, Balance, RuntimeCall>
		for Runtime
	{
		fn query_call_info(call: RuntimeCall, len: u32) -> RuntimeDispatchInfo<Balance> {
			TransactionPayment::query_call_info(call, len)
		}
		fn query_call_fee_details(call: RuntimeCall, len: u32) -> FeeDetails<Balance> {
			TransactionPayment::query_call_fee_details(call, len)
		}
		fn query_weight_to_fee(weight: Weight) -> Balance {
			TransactionPayment::weight_to_fee(weight)
		}
		fn query_length_to_fee(length: u32) -> Balance {
			TransactionPayment::length_to_fee(length)
		}
	}

	impl pallet_nfts_runtime_api::NftsApi<Block, AccountId, u32, u32> for Runtime {
		fn owner(collection: u32, item: u32) -> Option<AccountId> {
			<Nfts as Inspect<AccountId>>::owner(&collection, &item)
		}

		fn collection_owner(collection: u32) -> Option<AccountId> {
			<Nfts as Inspect<AccountId>>::collection_owner(&collection)
		}

		fn attribute(
			collection: u32,
			item: u32,
			key: Vec<u8>,
		) -> Option<Vec<u8>> {
			<Nfts as Inspect<AccountId>>::attribute(&collection, &item, &key)
		}

		fn custom_attribute(
			account: AccountId,
			collection: u32,
			item: u32,
			key: Vec<u8>,
		) -> Option<Vec<u8>> {
			<Nfts as Inspect<AccountId>>::custom_attribute(
				&account,
				&collection,
				&item,
				&key,
			)
		}

		fn system_attribute(
			collection: u32,
			item: Option<u32>,
			key: Vec<u8>,
		) -> Option<Vec<u8>> {
			<Nfts as Inspect<AccountId>>::system_attribute(&collection, item.as_ref(), &key)
		}

		fn collection_attribute(collection: u32, key: Vec<u8>) -> Option<Vec<u8>> {
			<Nfts as Inspect<AccountId>>::collection_attribute(&collection, &key)
		}
	}

	#[api_version(3)]
	impl sp_consensus_beefy::BeefyApi<Block, BeefyId> for Runtime {
		fn beefy_genesis() -> Option<BlockNumber> {
			pallet_beefy::GenesisBlock::<Runtime>::get()
		}

		fn validator_set() -> Option<sp_consensus_beefy::ValidatorSet<BeefyId>> {
			Beefy::validator_set()
		}

		fn submit_report_equivocation_unsigned_extrinsic(
			equivocation_proof: sp_consensus_beefy::EquivocationProof<
				BlockNumber,
				BeefyId,
				BeefySignature,
			>,
			key_owner_proof: sp_consensus_beefy::OpaqueKeyOwnershipProof,
		) -> Option<()> {
			let key_owner_proof = key_owner_proof.decode()?;

			Beefy::submit_unsigned_equivocation_report(
				equivocation_proof,
				key_owner_proof,
			)
		}

		fn generate_key_ownership_proof(
			_set_id: sp_consensus_beefy::ValidatorSetId,
			authority_id: BeefyId,
		) -> Option<sp_consensus_beefy::OpaqueKeyOwnershipProof> {
			Historical::prove((sp_consensus_beefy::KEY_TYPE, authority_id))
				.map(|p| p.encode())
				.map(sp_consensus_beefy::OpaqueKeyOwnershipProof::new)
		}
	}

	impl pallet_mmr::primitives::MmrApi<
		Block,
		mmr::Hash,
		BlockNumber,
	> for Runtime {
		fn mmr_root() -> Result<mmr::Hash, mmr::Error> {
			Ok(pallet_mmr::RootHash::<Runtime>::get())
		}

		fn mmr_leaf_count() -> Result<mmr::LeafIndex, mmr::Error> {
			Ok(pallet_mmr::NumberOfLeaves::<Runtime>::get())
		}

		fn generate_proof(
			block_numbers: Vec<BlockNumber>,
			best_known_block_number: Option<BlockNumber>,
		) -> Result<(Vec<mmr::EncodableOpaqueLeaf>, mmr::Proof<mmr::Hash>), mmr::Error> {
			Mmr::generate_proof(block_numbers, best_known_block_number).map(
				|(leaves, proof)| {
					(
						leaves
							.into_iter()
							.map(|leaf| mmr::EncodableOpaqueLeaf::from_leaf(&leaf))
							.collect(),
						proof,
					)
				},
			)
		}

		fn verify_proof(leaves: Vec<mmr::EncodableOpaqueLeaf>, proof: mmr::Proof<mmr::Hash>)
			-> Result<(), mmr::Error>
		{
			let leaves = leaves.into_iter().map(|leaf|
				leaf.into_opaque_leaf()
				.try_decode()
				.ok_or(mmr::Error::Verify)).collect::<Result<Vec<mmr::Leaf>, mmr::Error>>()?;
			Mmr::verify_leaves(leaves, proof)
		}

		fn verify_proof_stateless(
			root: mmr::Hash,
			leaves: Vec<mmr::EncodableOpaqueLeaf>,
			proof: mmr::Proof<mmr::Hash>
		) -> Result<(), mmr::Error> {
			let nodes = leaves.into_iter().map(|leaf|mmr::DataOrHash::Data(leaf.into_opaque_leaf())).collect();
			pallet_mmr::verify_leaves_proof::<mmr::Hashing, _>(root, nodes, proof)
		}
	}

	impl sp_mixnet::runtime_api::MixnetApi<Block> for Runtime {
		fn session_status() -> sp_mixnet::types::SessionStatus {
			Mixnet::session_status()
		}

		fn prev_mixnodes() -> Result<Vec<sp_mixnet::types::Mixnode>, sp_mixnet::types::MixnodesErr> {
			Mixnet::prev_mixnodes()
		}

		fn current_mixnodes() -> Result<Vec<sp_mixnet::types::Mixnode>, sp_mixnet::types::MixnodesErr> {
			Mixnet::current_mixnodes()
		}

		fn maybe_register(session_index: sp_mixnet::types::SessionIndex, mixnode: sp_mixnet::types::Mixnode) -> bool {
			Mixnet::maybe_register(session_index, mixnode)
		}
	}

	impl sp_session::SessionKeys<Block> for Runtime {
		fn generate_session_keys(seed: Option<Vec<u8>>) -> Vec<u8> {
			SessionKeys::generate(seed)
		}

		fn decode_session_keys(
			encoded: Vec<u8>,
		) -> Option<Vec<(Vec<u8>, KeyTypeId)>> {
			SessionKeys::decode_into_raw_public_keys(&encoded)
		}
	}

	#[cfg(feature = "try-runtime")]
	impl frame_try_runtime::TryRuntime<Block> for Runtime {
		fn on_runtime_upgrade(checks: frame_try_runtime::UpgradeCheckSelect) -> (Weight, Weight) {
			// NOTE: intentional unwrap: we don't want to propagate the error backwards, and want to
			// have a backtrace here. If any of the pre/post migration checks fail, we shall stop
			// right here and right now.
			let weight = Executive::try_runtime_upgrade(checks).unwrap();
			(weight, RuntimeBlockWeights::get().max_block)
		}

		fn execute_block(
			block: Block,
			state_root_check: bool,
			signature_check: bool,
			select: frame_try_runtime::TryStateSelect
		) -> Weight {
			// NOTE: intentional unwrap: we don't want to propagate the error backwards, and want to
			// have a backtrace here.
			Executive::try_execute_block(block, state_root_check, signature_check, select).unwrap()
		}
	}

	#[cfg(feature = "runtime-benchmarks")]
	impl frame_benchmarking::Benchmark<Block> for Runtime {
		fn benchmark_metadata(extra: bool) -> (
			Vec<frame_benchmarking::BenchmarkList>,
			Vec<frame_support::traits::StorageInfo>,
		) {
			use frame_benchmarking::{baseline, Benchmarking, BenchmarkList};
			use frame_support::traits::StorageInfoTrait;

			// Trying to add benchmarks directly to the Session Pallet caused cyclic dependency
			// issues. To get around that, we separated the Session benchmarks into its own crate,
			// which is why we need these two lines below.
			use pallet_session_benchmarking::Pallet as SessionBench;
			use pallet_offences_benchmarking::Pallet as OffencesBench;
			use pallet_election_provider_support_benchmarking::Pallet as EPSBench;
			use frame_system_benchmarking::Pallet as SystemBench;
			use baseline::Pallet as BaselineBench;
			use pallet_nomination_pools_benchmarking::Pallet as NominationPoolsBench;

			let mut list = Vec::<BenchmarkList>::new();
			list_benchmarks!(list, extra);

			let storage_info = AllPalletsWithSystem::storage_info();

			(list, storage_info)
		}

		fn dispatch_benchmark(
			config: frame_benchmarking::BenchmarkConfig
		) -> Result<Vec<frame_benchmarking::BenchmarkBatch>, sp_runtime::RuntimeString> {
			use frame_benchmarking::{baseline, Benchmarking, BenchmarkBatch};
			use sp_storage::TrackedStorageKey;

			// Trying to add benchmarks directly to the Session Pallet caused cyclic dependency
			// issues. To get around that, we separated the Session benchmarks into its own crate,
			// which is why we need these two lines below.
			use pallet_session_benchmarking::Pallet as SessionBench;
			use pallet_offences_benchmarking::Pallet as OffencesBench;
			use pallet_election_provider_support_benchmarking::Pallet as EPSBench;
			use frame_system_benchmarking::Pallet as SystemBench;
			use baseline::Pallet as BaselineBench;
			use pallet_nomination_pools_benchmarking::Pallet as NominationPoolsBench;

			impl pallet_session_benchmarking::Config for Runtime {}
			impl pallet_offences_benchmarking::Config for Runtime {}
			impl pallet_election_provider_support_benchmarking::Config for Runtime {}
			impl frame_system_benchmarking::Config for Runtime {}
			impl baseline::Config for Runtime {}
			impl pallet_nomination_pools_benchmarking::Config for Runtime {}

			use frame_support::traits::WhitelistedStorageKeys;
			let mut whitelist: Vec<TrackedStorageKey> = AllPalletsWithSystem::whitelisted_storage_keys();

			// Treasury Account
			// TODO: this is manual for now, someday we might be able to use a
			// macro for this particular key
			let treasury_key = frame_system::Account::<Runtime>::hashed_key_for(Treasury::account_id());
			whitelist.push(treasury_key.to_vec().into());

			let mut batches = Vec::<BenchmarkBatch>::new();
			let params = (&config, &whitelist);
			add_benchmarks!(params, batches);
			Ok(batches)
		}
	}

	impl sp_genesis_builder::GenesisBuilder<Block> for Runtime {
		fn build_state(config: Vec<u8>) -> sp_genesis_builder::Result {
			build_state::<RuntimeGenesisConfig>(config)
		}

		fn get_preset(id: &Option<sp_genesis_builder::PresetId>) -> Option<Vec<u8>> {
			get_preset::<RuntimeGenesisConfig>(id, |_| None)
		}

		fn preset_names() -> Vec<sp_genesis_builder::PresetId> {
			vec![]
		}
	}
}

#[cfg(test)]
mod tests {
	use super::*;
	use frame_election_provider_support::NposSolution;
	use frame_system::offchain::CreateSignedTransaction;
	use sp_runtime::UpperOf;

	#[test]
	fn validate_transaction_submitter_bounds() {
		fn is_submit_signed_transaction<T>()
		where
			T: CreateSignedTransaction<RuntimeCall>,
		{
		}

		is_submit_signed_transaction::<Runtime>();
	}

	#[test]
	fn perbill_as_onchain_accuracy() {
		type OnChainAccuracy =
			<<Runtime as pallet_election_provider_multi_phase::MinerConfig>::Solution as NposSolution>::Accuracy;
		let maximum_chain_accuracy: Vec<UpperOf<OnChainAccuracy>> = (0..MaxNominations::get())
			.map(|_| <UpperOf<OnChainAccuracy>>::from(OnChainAccuracy::one().deconstruct()))
			.collect();
		let _: UpperOf<OnChainAccuracy> =
			maximum_chain_accuracy.iter().fold(0, |acc, x| acc.checked_add(*x).unwrap());
	}

	#[test]
	fn call_size() {
		let size = core::mem::size_of::<RuntimeCall>();
		assert!(
			size <= CALL_PARAMS_MAX_SIZE,
			"size of RuntimeCall {} is more than {CALL_PARAMS_MAX_SIZE} bytes.
			 Some calls have too big arguments, use Box to reduce the size of RuntimeCall.
			 If the limit is too strong, maybe consider increase the limit.",
			size,
		);
	}
}<|MERGE_RESOLUTION|>--- conflicted
+++ resolved
@@ -2236,95 +2236,6 @@
 	type WeightInfo = ();
 }
 
-<<<<<<< HEAD
-construct_runtime!(
-	pub enum Runtime {
-		System: frame_system,
-		Utility: pallet_utility,
-		Babe: pallet_babe,
-		Timestamp: pallet_timestamp,
-		// Authorship must be before session in order to note author in the correct session and era
-		// for im-online and staking.
-		Authorship: pallet_authorship,
-		Indices: pallet_indices,
-		Balances: pallet_balances,
-		TransactionPayment: pallet_transaction_payment,
-		AssetTxPayment: pallet_asset_tx_payment,
-		AssetConversionTxPayment: pallet_asset_conversion_tx_payment,
-		ElectionProviderMultiPhase: pallet_election_provider_multi_phase,
-		Staking: pallet_staking,
-		StakeTracker: pallet_stake_tracker,
-		Session: pallet_session,
-		Democracy: pallet_democracy,
-		Council: pallet_collective::<Instance1>,
-		TechnicalCommittee: pallet_collective::<Instance2>,
-		Elections: pallet_elections_phragmen,
-		TechnicalMembership: pallet_membership::<Instance1>,
-		Grandpa: pallet_grandpa,
-		Treasury: pallet_treasury,
-		AssetRate: pallet_asset_rate,
-		Contracts: pallet_contracts,
-		Sudo: pallet_sudo,
-		ImOnline: pallet_im_online,
-		AuthorityDiscovery: pallet_authority_discovery,
-		Offences: pallet_offences,
-		Historical: pallet_session_historical,
-		RandomnessCollectiveFlip: pallet_insecure_randomness_collective_flip,
-		Identity: pallet_identity,
-		Society: pallet_society,
-		Recovery: pallet_recovery,
-		Vesting: pallet_vesting,
-		Scheduler: pallet_scheduler,
-		Glutton: pallet_glutton,
-		Preimage: pallet_preimage,
-		Proxy: pallet_proxy,
-		Multisig: pallet_multisig,
-		Bounties: pallet_bounties,
-		Tips: pallet_tips,
-		Assets: pallet_assets::<Instance1>,
-		PoolAssets: pallet_assets::<Instance2>,
-		Beefy: pallet_beefy,
-		// MMR leaf construction must be after session in order to have a leaf's next_auth_set
-		// refer to block<N>. See issue polkadot-fellows/runtimes#160 for details.
-		Mmr: pallet_mmr,
-		MmrLeaf: pallet_beefy_mmr,
-		Lottery: pallet_lottery,
-		Nis: pallet_nis,
-		Uniques: pallet_uniques,
-		Nfts: pallet_nfts,
-		NftFractionalization: pallet_nft_fractionalization,
-		Salary: pallet_salary,
-		CoreFellowship: pallet_core_fellowship,
-		TransactionStorage: pallet_transaction_storage,
-		VoterList: pallet_bags_list::<Instance1>,
-		TargetList: pallet_bags_list::<Instance2>,
-		StateTrieMigration: pallet_state_trie_migration,
-		ChildBounties: pallet_child_bounties,
-		Referenda: pallet_referenda,
-		Remark: pallet_remark,
-		RootTesting: pallet_root_testing,
-		ConvictionVoting: pallet_conviction_voting,
-		Whitelist: pallet_whitelist,
-		AllianceMotion: pallet_collective::<Instance3>,
-		Alliance: pallet_alliance,
-		NominationPools: pallet_nomination_pools,
-		RankedPolls: pallet_referenda::<Instance2>,
-		RankedCollective: pallet_ranked_collective,
-		AssetConversion: pallet_asset_conversion,
-		FastUnstake: pallet_fast_unstake,
-		MessageQueue: pallet_message_queue,
-		Pov: frame_benchmarking_pallet_pov,
-		TxPause: pallet_tx_pause,
-		SafeMode: pallet_safe_mode,
-		Statement: pallet_statement,
-		Broker: pallet_broker,
-		TasksExample: pallet_example_tasks,
-		Mixnet: pallet_mixnet,
-		Parameters: pallet_parameters,
-		SkipFeelessPayment: pallet_skip_feeless_payment,
-	}
-);
-=======
 #[frame_support::runtime]
 mod runtime {
 	#[runtime::runtime]
@@ -2581,8 +2492,10 @@
 
 	#[runtime::pallet_index(78)]
 	pub type PalletExampleMbms = pallet_example_mbm;
-}
->>>>>>> a8f4f4f0
+
+	#[runtime::pallet_index(79)]
+	pub type VoterList = pallet_bags_list<Instance2>;
+}
 
 /// The address format for describing accounts.
 pub type Address = sp_runtime::MultiAddress<AccountId, AccountIndex>;
