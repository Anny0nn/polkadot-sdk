--- conflicted
+++ resolved
@@ -26,7 +26,6 @@
 filetime = "0.2.16"
 wasm-opt = "0.116"
 parity-wasm = "0.45"
-<<<<<<< HEAD
 metadata-shortener = { git = "https://github.com/Alzymologist/metadata-shortener.git", optional = true }
 sc-executor-wasmtime = { path = "../../client/executor/wasmtime", optional = true }
 sp-io = { path = "../../primitives/io", optional = true }
@@ -34,10 +33,8 @@
 codec = { package = "parity-scale-codec", version = "3.1.5", optional = true }
 array-bytes = "6.1"
 sp-tracing = { path = "../../primitives/tracing", optional = true }
+polkavm-linker = { workspace = true }
 
 [features]
 default = [ "experimental-metadata-hash" ]
-experimental-metadata-hash = [ "metadata-shortener", "sc-executor-wasmtime", "sp-io", "frame-metadata", "codec", "sp-tracing" ]
-=======
-polkavm-linker = { workspace = true }
->>>>>>> a6713c55
+experimental-metadata-hash = [ "metadata-shortener", "sc-executor-wasmtime", "sp-io", "frame-metadata", "codec", "sp-tracing" ]